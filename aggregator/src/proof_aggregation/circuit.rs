--- conflicted
+++ resolved
@@ -69,11 +69,7 @@
             let snark_hash_bytes = &snark.instances[0];
 
             for i in 0..32 {
-<<<<<<< HEAD
-                // wenqing: for each snark, 
-=======
                 // for each snark,
->>>>>>> b68e644b
                 //  first 12 elements are accumulator
                 //  next 32 elements are data hash (44=12+32)
                 //  next 32 elements are public_input_hash
@@ -93,11 +89,7 @@
         // extract the accumulators and proofs
         let svk = params.get_g()[0].into();
 
-<<<<<<< HEAD
-        // wenqing: this aggregates MULTIPLE snarks 
-=======
         // this aggregates MULTIPLE snarks
->>>>>>> b68e644b
         //  (instead of ONE as in proof compression)
         let (accumulator, as_proof) = extract_accumulators_and_proof(params, snarks, rng);
         let KzgAccumulator::<G1Affine, NativeLoader> { lhs, rhs } = accumulator;
@@ -366,11 +358,7 @@
             for i in 0..4 {
                 for j in 0..8 {
                     // digest in circuit has a different endianness
-<<<<<<< HEAD
-                    // wenqing: 96 is the byte position for batch data hash
-=======
                     // 96 is the byte position for batch data hash
->>>>>>> b68e644b
                     layouter.constrain_instance(
                         hash_output_cells[0][(3 - i) * 8 + j].cell(),
                         config.instance,
@@ -379,11 +367,7 @@
                 }
             }
             // last 8 inputs are the chain id
-<<<<<<< HEAD
-            // wenqing: chain_id is put at last here
-=======
             // chain_id is put at last here
->>>>>>> b68e644b
             for i in 0..CHAIN_ID_LEN {
                 layouter.constrain_instance(
                     hash_input_cells[0][i].cell(),
