--- conflicted
+++ resolved
@@ -51,30 +51,18 @@
     let num_rows = 1 << LOG_DEGREE;
 
     let timer = start_timer!(|| ("multi keccak").to_string());
-<<<<<<< HEAD
-    // wenqing: preimages consists of the following parts
-=======
     // preimages consists of the following parts
->>>>>>> b68e644b
     // (1) batchPiHash preimage =
     //      (chain_id ||
     //      chunk[0].prev_state_root ||
     //      chunk[k-1].post_state_root ||
     //      chunk[k-1].withdraw_root ||
     //      batch_data_hash)
-<<<<<<< HEAD
-    // (2) batchDataHash preimage = 
-    //      (chunk[0].dataHash || ... || chunk[k-1].dataHash)
-    // (3) chunk[i].piHash preimage =
-    //      (chain id ||
-    //      chunk[i].prevStateRoot || chunk[i].postStateRoot || 
-=======
     // (2) batchDataHash preimage =
     //      (chunk[0].dataHash || ... || chunk[k-1].dataHash)
     // (3) chunk[i].piHash preimage =
     //      (chain id ||
     //      chunk[i].prevStateRoot || chunk[i].postStateRoot ||
->>>>>>> b68e644b
     //      chunk[i].withdrawRoot || chunk[i].datahash)
     // each part of the preimage is mapped to image by Keccak256
     let witness = multi_keccak(preimages, challenges, capacity(num_rows))?;
@@ -111,20 +99,12 @@
                 let row = config.set_row(&mut region, offset, keccak_row)?;
 
                 if cur_preimage_index.is_some() && *cur_preimage_index.unwrap() == offset {
-<<<<<<< HEAD
-                    // wenqing: 7-th column is Keccak input in Keccak circuit
-=======
                     // 7-th column is Keccak input in Keccak circuit
->>>>>>> b68e644b
                     current_hash_input_cells.push(row[6].clone());
                     cur_preimage_index = preimage_indices_iter.next();
                 }
                 if cur_digest_index.is_some() && *cur_digest_index.unwrap() == offset {
-<<<<<<< HEAD
-                    // wenqing: last column is Keccak output in Keccak circuit
-=======
                     // last column is Keccak output in Keccak circuit
->>>>>>> b68e644b
                     current_hash_output_cells.push(row.last().unwrap().clone());
                     cur_digest_index = digest_indices_iter.next();
                 }
@@ -163,11 +143,7 @@
             for i in 0..4 {
                 for j in 0..8 {
                     // sanity check
-<<<<<<< HEAD
-                    // wenqing: 96 + CHAIN_ID_LEN is the byte position for batch_data_hash
-=======
                     // CHUNK_DATA_HASH_INDEX is the byte position for batch_data_hash
->>>>>>> b68e644b
                     assert_equal(
                         &hash_input_cells[0][i * 8 + j + CHUNK_DATA_HASH_INDEX],
                         &hash_output_cells[1][(3 - i) * 8 + j],
@@ -197,17 +173,10 @@
             //        chunk[i].postStateRoot ||
             //        chunk[i].withdrawRoot  ||
             //        chunk[i].datahash)
-<<<<<<< HEAD
-            // wenqing: CHAIN_ID_LEN, 
-            //          CHAIN_ID_LEN+32, 
-            //          CHAIN_ID_LEN+64 used below are byte positions for 
-            //          prev_state_root, post_state_root, withdraw_root
-=======
             //
             // PREV_STATE_ROOT_INDEX, POST_STATE_ROOT_INDEX, WITHDRAW_ROOT_INDEX
             // used below are byte positions for
             // prev_state_root, post_state_root, withdraw_root
->>>>>>> b68e644b
             for i in 0..32 {
                 // 2.2.1 chunk[0].prev_state_root
                 // sanity check
@@ -324,11 +293,7 @@
                 &snark.instances,
                 &mut transcript_read,
             );
-<<<<<<< HEAD
-            // wenqing: each accumulator has (lhs, rhs) based on Shplonk
-=======
             // each accumulator has (lhs, rhs) based on Shplonk
->>>>>>> b68e644b
             // lhs and rhs are EC points
             Shplonk::succinct_verify(&svk, &snark.protocol, &snark.instances, &proof)
         })
@@ -338,11 +303,7 @@
         PoseidonTranscript::<NativeLoader, Vec<u8>>::from_spec(vec![], POSEIDON_SPEC.clone());
     // We always use SHPLONK for accumulation scheme when aggregating proofs
     let accumulator =
-<<<<<<< HEAD
-        // wenqing: core step
-=======
         // core step
->>>>>>> b68e644b
         // KzgAs does KZG accumulation scheme based on given accumulators and random number (for adding blinding)
         // accumulated ec_pt = ec_pt_1 * 1 + ec_pt_2 * r + ... + ec_pt_n * r^{n-1}
         // ec_pt can be lhs and rhs
