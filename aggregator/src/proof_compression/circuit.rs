--- conflicted
+++ resolved
@@ -84,11 +84,7 @@
         )
         .unwrap();
 
-<<<<<<< HEAD
-        // wenqing: circuit configuration is built from config with given num columns etc
-=======
         // circuit configuration is built from config with given num columns etc
->>>>>>> b68e644b
         // can be wide or thin circuit
         Self::Config::configure(meta, params)
     }
@@ -172,15 +168,9 @@
     ) -> Self {
         let svk = params.get_g()[0].into();
 
-<<<<<<< HEAD
-        // wenqing: for the proof compression, only ONE snark is under accumulation
-        // it is turned into an accumulator via KzgAs accumulation scheme
-        // in case not first time: 
-=======
         // for the proof compression, only ONE snark is under accumulation
         // it is turned into an accumulator via KzgAs accumulation scheme
         // in case not first time:
->>>>>>> b68e644b
         // (old_accumulator, public inputs) -> (new_accumulator, public inputs)
         let (accumulator, as_proof) = extract_accumulators_and_proof(params, &[snark.clone()], rng);
 
