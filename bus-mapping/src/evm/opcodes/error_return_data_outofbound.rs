use crate::{
    circuit_input_builder::{CircuitInputStateRef, ExecStep},
    error::ExecError,
    evm::Opcode,
    operation::CallContextField,
    Error,
};
use eth_types::{GethExecStep, Word};

#[derive(Debug, Copy, Clone)]
pub(crate) struct ErrorReturnDataOutOfBound;

impl Opcode for ErrorReturnDataOutOfBound {
    fn gen_associated_ops(
        state: &mut CircuitInputStateRef,
        geth_steps: &[GethExecStep],
    ) -> Result<Vec<ExecStep>, Error> {
        let geth_step = &geth_steps[0];
        let mut exec_step = state.new_step(geth_step)?;
        let next_step = geth_steps.get(1);

        exec_step.error = Some(ExecError::ReturnDataOutOfBounds);
        assert_eq!(
            state.get_step_err(geth_step, next_step).unwrap(),
            Some(ExecError::ReturnDataOutOfBounds)
        );

        let memory_offset = geth_step.stack.nth_last(0)?;
        let data_offset = geth_step.stack.nth_last(1)?;
        let length = geth_step.stack.nth_last(2)?;

        state.stack_read(
            &mut exec_step,
            geth_step.stack.nth_last_filled(0),
            memory_offset,
        )?;
        state.stack_read(
            &mut exec_step,
            geth_step.stack.nth_last_filled(1),
            data_offset,
        )?;
        state.stack_read(&mut exec_step, geth_step.stack.nth_last_filled(2), length)?;

        let call_id = state.call()?.call_id;
        let call_ctx = state.call_ctx()?;
        let return_data = &call_ctx.return_data;
        let last_callee_return_data_length = state.call()?.last_callee_return_data_length;
        assert_eq!(
            last_callee_return_data_length as usize,
            return_data.len(),
            "callee return data size should be correct"
        );

<<<<<<< HEAD
        let end = data_offset.overflowing_add(length).0;
=======
        let remainder_end = data_offset.overflowing_add(length).0;
>>>>>>> 03d8f677
        // check data_offset or end is u64 overflow, or
        // last_callee_return_data_length < reaminder_end
        let data_offset_overflow = data_offset > Word::from(u64::MAX);
        let remainder_end_overflow = remainder_end > Word::from(u64::MAX);
        let remainder_end_exceed_length =
            Word::from(last_callee_return_data_length) < remainder_end;
        // one of three must hold at least one.
        assert!(data_offset_overflow | remainder_end_overflow | remainder_end_exceed_length);
        // read last callee info
        state.call_context_read(
            &mut exec_step,
            call_id,
            CallContextField::LastCalleeReturnDataLength,
            return_data.len().into(),
        );

        // `IsSuccess` call context operation is added in gen_restore_context_ops

        state.gen_restore_context_ops(&mut exec_step, geth_steps)?;
        state.handle_return(geth_step)?;
        Ok(vec![exec_step])
    }
}

#[cfg(test)]
mod tests {
    use super::*;
    use crate::{circuit_input_builder::ExecState, mock::BlockData, operation::RW};
    use eth_types::{bytecode, evm_types::OpcodeId, geth_types::GethData, word};
    use mock::{
        test_ctx::helpers::{account_0_code_account_1_no_code, tx_from_1_to_0},
        TestContext,
    };

    #[test]
    fn test_returndata_error() {
        let code = bytecode! {
            PUSH21(word!("6B6020600060003760206000F3600052600C6014F3"))
            PUSH1(0)
            MSTORE

            PUSH1 (0x15) // size
            PUSH1 (0xB) // offset
            PUSH1 (0)   // value
            CREATE

            PUSH1 (0x20)   // retLength
            PUSH1 (0x20)   // retOffset
            PUSH1 (0x20)   // argsLength
            PUSH1 (0)      // argsOffset
            PUSH1 (0)      // value
            DUP6           // addr from above CREATE
            PUSH2 (0xFFFF) // gas
            CALL

            PUSH1 (0x40) // 0x40 > 0x20 (which return from above CALL), result in ReturnDataOutOfBounds
            PUSH1 (0)
            PUSH1 (0x40)
            RETURNDATACOPY

            STOP
        };

        // Get the execution steps from the external tracer
        let block: GethData = TestContext::<2, 1>::new(
            None,
            account_0_code_account_1_no_code(code),
            tx_from_1_to_0,
            |block, _tx| block.number(0xcafeu64),
        )
        .unwrap()
        .into();

        let mut builder = BlockData::new_from_geth_data(block.clone()).new_circuit_input_builder();
        builder
            .handle_block(&block.eth_block, &block.geth_traces)
            .unwrap();

        let tx_id = 1;
        let transaction = &builder.block.txs()[tx_id - 1];
        let step = transaction
            .steps()
            .iter()
            .filter(|step| step.exec_state == ExecState::Op(OpcodeId::RETURNDATACOPY))
            .last()
            .unwrap();

        assert_eq!(step.error, Some(ExecError::ReturnDataOutOfBounds));

        let container = builder.block.container.clone();
        let operation = &container.stack[step.bus_mapping_instance[0].as_usize()];
        assert_eq!(operation.rw(), RW::READ);
    }
}<|MERGE_RESOLUTION|>--- conflicted
+++ resolved
@@ -51,11 +51,7 @@
             "callee return data size should be correct"
         );
 
-<<<<<<< HEAD
-        let end = data_offset.overflowing_add(length).0;
-=======
         let remainder_end = data_offset.overflowing_add(length).0;
->>>>>>> 03d8f677
         // check data_offset or end is u64 overflow, or
         // last_callee_return_data_length < reaminder_end
         let data_offset_overflow = data_offset > Word::from(u64::MAX);
