//! Public Input Circuit implementation

#[cfg(any(feature = "test", test, feature = "test-circuits"))]
/// Defines PiTestCircuit
pub mod dev;
mod param;
#[cfg(any(feature = "test", test, feature = "test-circuits"))]
mod test;

use std::{iter, marker::PhantomData};

use crate::{evm_circuit::util::constraint_builder::ConstrainBuilderCommon, table::KeccakTable};
use bus_mapping::circuit_input_builder::get_dummy_tx_hash;
use eth_types::{Address, Field, Hash, ToBigEndian, Word, H256};
use ethers_core::utils::keccak256;
use halo2_proofs::plonk::{Assigned, Expression, Fixed, Instance};

use crate::{
    table::{BlockTable, LookupTable, TxTable},
    util::{Challenges, SubCircuit, SubCircuitConfig},
};
#[cfg(feature = "onephase")]
use halo2_proofs::plonk::FirstPhase as SecondPhase;
#[cfg(not(feature = "onephase"))]
use halo2_proofs::plonk::SecondPhase;

use crate::{
    evm_circuit::{util::constraint_builder::BaseConstraintBuilder, EvmCircuitExports},
    pi_circuit::param::{
        BASE_FEE_OFFSET, BLOCK_HEADER_BYTES_NUM, BLOCK_LEN, BLOCK_NUM_OFFSET, BYTE_POW_BASE,
        CHAIN_ID_OFFSET, GAS_LIMIT_OFFSET, KECCAK_DIGEST_SIZE, NUM_TXS_OFFSET, RPI_CELL_IDX,
        RPI_LENGTH_ACC_CELL_IDX, RPI_RLC_ACC_CELL_IDX, TIMESTAMP_OFFSET,
    },
    state_circuit::StateCircuitExports,
    tx_circuit::{CHAIN_ID_OFFSET as CHAIN_ID_OFFSET_IN_TX, TX_HASH_OFFSET, TX_LEN},
    witness::{self, Block, BlockContext, BlockContexts, Transaction},
};
use bus_mapping::util::read_env_var;
use gadgets::util::{and, not, select, Expr};
use halo2_proofs::{
    circuit::{AssignedCell, Layouter, Region, Value},
    plonk::{Advice, Column, ConstraintSystem, Error, Selector},
    poly::Rotation,
};
use once_cell::sync::Lazy;

use crate::{
    pi_circuit::param::{COINBASE_OFFSET, DIFFICULTY_OFFSET},
    table::BlockContextFieldTag::{
        BaseFee, ChainId, Coinbase, CumNumTxs, Difficulty, GasLimit, NumTxs, Number, Timestamp,
    },
    util::rlc_be_bytes,
};
use halo2_proofs::circuit::{Cell, RegionIndex};
#[cfg(any(feature = "test", test, feature = "test-circuits"))]
use halo2_proofs::{circuit::SimpleFloorPlanner, plonk::Circuit};
use itertools::Itertools;

pub(crate) static COINBASE: Lazy<Address> = Lazy::new(|| read_env_var("COINBASE", Address::zero()));
pub(crate) static DIFFICULTY: Lazy<Word> = Lazy::new(|| read_env_var("DIFFICULTY", Word::zero()));

/// PublicData contains all the values that the PiCircuit receives as input
#[derive(Debug, Clone)]
pub struct PublicData {
    /// chain id
    pub chain_id: u64,
    /// Block Transactions
    pub transactions: Vec<Transaction>,
    /// Block contexts
    pub block_ctxs: BlockContexts,
    /// Previous State Root
    pub prev_state_root: Hash,
    /// Withdraw Trie Root
    pub withdraw_trie_root: Hash,
}

impl Default for PublicData {
    fn default() -> Self {
        PublicData {
            chain_id: 0,
            transactions: vec![],
            prev_state_root: H256::zero(),
            withdraw_trie_root: H256::zero(),
            block_ctxs: Default::default(),
        }
    }
}

impl PublicData {
    /// Compute the bytes for dataHash from the verifier's perspective.
    fn data_bytes(&self) -> Vec<u8> {
        let result = iter::empty()
            .chain(self.block_ctxs.ctxs.iter().flat_map(|(block_num, block)| {
                let num_txs = self
                    .transactions
                    .iter()
                    .filter(|tx| tx.block_number == *block_num)
                    .count() as u16;

                iter::empty()
                    // Block Values
                    .chain(block.number.as_u64().to_be_bytes())
                    .chain(block.timestamp.as_u64().to_be_bytes())
                    .chain(block.base_fee.to_be_bytes())
                    .chain(block.gas_limit.to_be_bytes())
                    .chain(num_txs.to_be_bytes())
            }))
            // Tx Hashes
            .chain(
                self.transactions
                    .iter()
                    .flat_map(|tx| tx.hash.to_fixed_bytes()),
            )
            .collect::<Vec<u8>>();

        assert_eq!(
            result.len(),
            BLOCK_HEADER_BYTES_NUM * self.block_ctxs.ctxs.len()
                + KECCAK_DIGEST_SIZE * self.transactions.len()
        );
        result
    }

<<<<<<< HEAD
    pub(crate) fn get_pi(&self, max_txs: usize) -> H256 {
        let rpi_bytes = self.raw_public_input_bytes(max_txs);
        let rpi_keccak = keccak256(rpi_bytes);
        H256(rpi_keccak)
=======
    fn get_data_hash(&self) -> H256 {
        H256(keccak256(self.data_bytes()))
    }

    fn pi_bytes(&self, data_hash: H256) -> Vec<u8> {
        let withdraw_trie_root = self.withdraw_trie_root;
        let after_state_root = self
            .block_ctxs
            .ctxs
            .last_key_value()
            .map(|(_, blk)| blk.eth_block.state_root)
            .unwrap_or(self.prev_state_root);

        iter::empty()
            .chain(self.chain_id.to_be_bytes())
            // state roots
            .chain(self.prev_state_root.to_fixed_bytes())
            .chain(after_state_root.to_fixed_bytes())
            .chain(withdraw_trie_root.to_fixed_bytes())
            // data hash
            .chain(data_hash.to_fixed_bytes())
            .collect::<Vec<u8>>()
    }

    fn get_pi(&self) -> H256 {
        let data_hash = H256(keccak256(self.data_bytes()));
        let pi_bytes = self.pi_bytes(data_hash);
        let pi_hash = keccak256(pi_bytes);

        H256(pi_hash)
>>>>>>> fcf03812
    }
}

impl BlockContext {
    fn padding(chain_id: u64) -> Self {
        Self {
            chain_id,
            coinbase: *COINBASE,
            difficulty: *DIFFICULTY,
            gas_limit: 0,
            number: Default::default(),
            timestamp: Default::default(),
            base_fee: Default::default(),
            history_hashes: vec![],
            eth_block: Default::default(),
        }
    }
}

impl Default for BlockContext {
    fn default() -> Self {
        Self::padding(0)
    }
}

/// Config for PiCircuit
#[derive(Clone, Debug)]
pub struct PiCircuitConfig<F: Field> {
    /// Max number of supported transactions
    max_txs: usize,
    /// Max number of supported calldata bytes
    max_calldata: usize,
    /// Max number of supported inner blocks in a batch
    max_inner_blocks: usize,

    /// dedicated column to store the difficulty, coinbase constants
    constant: Column<Fixed>,

    raw_public_inputs: Column<Advice>, // block, history_hashes, states, tx hashes
    rpi_field_bytes: Column<Advice>,   // rpi in bytes
    rpi_field_bytes_acc: Column<Advice>,
    rpi_rlc_acc: Column<Advice>, // RLC(rpi) as the input to Keccak table
    rpi_length_acc: Column<Advice>,

    // columns for padding in block context and tx hashes
    is_rpi_padding: Column<Advice>,
    real_rpi: Column<Advice>,
    q_tx_hashes: Column<Fixed>,
    q_block_context: Column<Fixed>,

    // columns for assertion about cum_num_txs in block table
    cum_num_txs: Column<Advice>,
    is_block_num_txs: Column<Fixed>,
    q_block_tag: Column<Fixed>,

    q_field_step: Selector,
    is_field_rlc: Column<Fixed>,

    q_not_end: Selector,
    // whether we should use keccak_input_rand to get RLC(bytes)
    is_rlc_keccak: Column<Fixed>,
    q_keccak: Selector,

    pi: Column<Instance>, // hi(keccak(rpi)), lo(keccak(rpi))

    // External tables
    block_table: BlockTable,
    tx_table: TxTable,
    keccak_table: KeccakTable,

    _marker: PhantomData<F>,
}

/// Circuit configuration arguments
pub struct PiCircuitConfigArgs<F: Field> {
    /// Max number of supported transactions
    pub max_txs: usize,
    /// Max number of supported calldata bytes
    pub max_calldata: usize,
    /// Max number of supported blocks in a batch
    pub max_inner_blocks: usize,
    /// TxTable
    pub tx_table: TxTable,
    /// BlockTable
    pub block_table: BlockTable,
    /// Keccak Table
    pub keccak_table: KeccakTable,
    /// Challenges
    pub challenges: Challenges<Expression<F>>,
}

impl<F: Field> SubCircuitConfig<F> for PiCircuitConfig<F> {
    type ConfigArgs = PiCircuitConfigArgs<F>;

    /// Return a new PiCircuitConfig
    fn new(
        meta: &mut ConstraintSystem<F>,
        Self::ConfigArgs {
            max_txs,
            max_calldata,
            max_inner_blocks,
            block_table,
            tx_table,
            keccak_table,
            challenges,
        }: Self::ConfigArgs,
    ) -> Self {
        let constant = meta.fixed_column();

        // the layout of pi circuit on rpi
        // |        rpi         |  rpi_bytes_acc  | rpi_bytes |    rpi_rlc_acc   | rpi_length_acc |
        // |  block[0].number   |      b0         |    b0     |        b0        |       1        |
        // |  block[0].number   |    b0*256+b1    |    b1     |    b0*kec+b1     |       2        |
        // |       ...          |      ...        |   ...     |       ....       |      ...       |
        // |  block[0].number   | b0*256^7+..+b7  |    b7     |  b0*kec^7+..+b7  |       8        |
        // | block[0].gas_limit |      b8         |    b8     |  b0*kec^8+..+b8  |       9        |
        // |       ...          |      ...        |   ...     |      ....        |      ...       |
        // | block[0].gas_limit | b8*256^7+..+b15 |   b15     | b0*kec^15+..+b15 |      16        |
        // |       ...          |      ...        |   ...     |      ....        |      ...       |

        // hold the raw public input's value (e.g. gas_limit in block_context)
        let rpi = meta.advice_column_in(SecondPhase);
        // hold the raw public input's bytes
        let rpi_bytes = meta.advice_column();
        // hold the accumulated value of rpi_bytes (e.g. gas_limit in block_context)
        let rpi_bytes_acc = meta.advice_column_in(SecondPhase);
        // hold the accumulated value of rlc(rpi_bytes, keccak_input)
        let rpi_rlc_acc = meta.advice_column_in(SecondPhase);
        // hold the accumulated length of rpi_bytes for looking into keccak table
        let rpi_length_acc = meta.advice_column();

        // boolean column for indicating if the rpi_bytes is padding
        let is_rpi_padding = meta.advice_column();
        let real_rpi = meta.advice_column_in(SecondPhase);

        let pi = meta.instance_column();

        // Annotate table columns
        tx_table.annotate_columns(meta);
        block_table.annotate_columns(meta);

        let q_field_step = meta.complex_selector();
        let is_field_rlc = meta.fixed_column();

        let q_block_context = meta.fixed_column();
        let q_tx_hashes = meta.fixed_column();

        let q_not_end = meta.complex_selector();
        // We are accumulating bytes for three different purposes
        // 1. input_rlc for hashing data bytes using keccak_input_rand
        // 2. input_rlc for hashing pi bytes using keccak_input_rand
        // 3. get pi_hash using evm_word_rand
        let is_rlc_keccak = meta.fixed_column();
        let q_keccak = meta.complex_selector();

        let q_block_tag = meta.fixed_column();
        let cum_num_txs = meta.advice_column();
        let is_block_num_txs = meta.fixed_column();

        meta.enable_constant(constant);
        meta.enable_equality(rpi_bytes);
        meta.enable_equality(rpi_bytes_acc);
        meta.enable_equality(rpi);
        meta.enable_equality(rpi_length_acc);
        meta.enable_equality(rpi_rlc_acc);
        meta.enable_equality(real_rpi);
        meta.enable_equality(block_table.value); // copy block to rpi
        meta.enable_equality(block_table.index);
        meta.enable_equality(tx_table.value); // copy tx hashes to rpi
        meta.enable_equality(cum_num_txs);
        meta.enable_equality(pi);

        // 1. constrain rpi_bytes, rpi_bytes_acc, and rpi for each field
        meta.create_gate(
            "rpi_bytes_acc[i+1] = rpi_bytes_acc[i] * t + rpi_bytes[i+1]",
            |meta| {
                let q_field_step = meta.query_selector(q_field_step);
                let bytes_acc_next = meta.query_advice(rpi_bytes_acc, Rotation::next());
                let bytes_acc = meta.query_advice(rpi_bytes_acc, Rotation::cur());
                let bytes_next = meta.query_advice(rpi_bytes, Rotation::next());
                let is_field_rlc = meta.query_fixed(is_field_rlc, Rotation::next());
                let evm_rand = challenges.evm_word();
                let t = select::expr(is_field_rlc, evm_rand, BYTE_POW_BASE.expr());

                vec![q_field_step * (bytes_acc_next - (bytes_acc * t + bytes_next))]
            },
        );

        // 2. constrain rpi_rlc and rpi_length_acc
        meta.create_gate(
            "rpi_rlc_acc[i+1] = keccak_rand * rpi_rlc_acc[i] + rpi_bytes[i+1]",
            |meta| {
                // if row_next.is_rpi_padding is not true, then
                //   q_not_end * (row_next.rpi_rlc_acc - row.rpi_rlc_acc * keccak_rand -
                // row_next.rpi_bytes) == 0 else,
                //   q_not_end * (row_next.rpi_rlc_acc - row.rpi_rlc_acc) == 0
                let mut cb = BaseConstraintBuilder::default();
                let is_rpi_padding = meta.query_advice(is_rpi_padding, Rotation::next());
                let rpi_rlc_acc_cur = meta.query_advice(rpi_rlc_acc, Rotation::cur());
                let rpi_bytes_next = meta.query_advice(rpi_bytes, Rotation::next());
                let keccak_rand = challenges.keccak_input();
                let evm_rand = challenges.evm_word();
                let is_rlc_keccak = meta.query_fixed(is_rlc_keccak, Rotation::cur());
                let r = select::expr(is_rlc_keccak, keccak_rand, evm_rand);

                cb.require_equal(
                    "rpi_rlc_acc' = is_rpi_padding ? rpi_rlc_acc : rpi_rlc_acc * r + rpi_bytes'",
                    meta.query_advice(rpi_rlc_acc, Rotation::next()),
                    select::expr(
                        is_rpi_padding.expr(),
                        rpi_rlc_acc_cur.expr(),
                        rpi_rlc_acc_cur * r + rpi_bytes_next,
                    ),
                );

                cb.require_equal(
                    "rpi_length_acc' = rpi_length_acc + (is_rpi_padding ? 0 : 1)",
                    meta.query_advice(rpi_length_acc, Rotation::next()),
                    meta.query_advice(rpi_length_acc, Rotation::cur())
                        + select::expr(is_rpi_padding, 0.expr(), 1.expr()),
                );

                cb.gate(meta.query_selector(q_not_end))
            },
        );

        meta.create_gate("padding block context", |meta| {
            let mut cb = BaseConstraintBuilder::default();

            cb.require_boolean(
                "is_rpi_padding is boolean",
                meta.query_advice(is_rpi_padding, Rotation::cur()),
            );

            // if is_rpi_padding == true, then is_rpi_padding' is true too.
            cb.condition(
                and::expr([
                    meta.query_fixed(q_block_context, Rotation::next()),
                    meta.query_advice(is_rpi_padding, Rotation::cur()),
                ]),
                |cb| {
                    cb.require_equal(
                        "is_rpi_padding' == true if is_rpi_padding is true",
                        meta.query_advice(is_rpi_padding, Rotation::next()),
                        true.expr(),
                    )
                },
            );

            // real_rpi = not(is_rpi_padding) * rpi
            // real_rpi is the column which has valid block context fields that copied to block
            // table
            cb.require_equal(
                "real_rpi == not(is_rpi_padding) * rpi",
                meta.query_advice(real_rpi, Rotation::cur()),
                not::expr(meta.query_advice(is_rpi_padding, Rotation::cur()))
                    * meta.query_advice(rpi, Rotation::cur()),
            );

            // is_rpi_padding cannot go from
            cb.gate(meta.query_fixed(q_block_context, Rotation::cur()))
        });

        meta.create_gate("padding tx hashes", |meta| {
            let mut cb = BaseConstraintBuilder::default();

            cb.require_boolean(
                "is_rpi_padding is boolean",
                meta.query_advice(is_rpi_padding, Rotation::cur()),
            );

            // if is_rpi_padding == true, then is_rpi_padding' is true too.
            cb.condition(
                and::expr([
                    meta.query_fixed(q_tx_hashes, Rotation::next()),
                    meta.query_advice(is_rpi_padding, Rotation::cur()),
                ]),
                |cb| {
                    cb.require_equal(
                        "is_rpi_padding' == true if is_rpi_padding is true",
                        meta.query_advice(is_rpi_padding, Rotation::next()),
                        true.expr(),
                    )
                },
            );

            // if_rpi_padding == true, then rpi == dummy_tx_hash
            cb.condition(meta.query_advice(is_rpi_padding, Rotation::cur()), |cb| {
                cb.require_equal(
                    "rpi == dummy_tx_hash",
                    meta.query_advice(rpi, Rotation::cur()),
                    iter::once(1.expr())
                        .chain(challenges.evm_word_powers_of_randomness::<31>().into_iter())
                        .rev()
                        .zip(
                            get_dummy_tx_hash()
                                .to_fixed_bytes()
                                .into_iter()
                                .map(|byte| byte.expr()),
                        )
                        .fold(0.expr(), |acc, (rand_pow, byte)| acc + rand_pow * byte),
                );
            });

            cb.gate(meta.query_fixed(q_tx_hashes, Rotation::cur()))
        });

        // We reuse the layout for rpi to compute the keccak output.
        // The 32 bytes of keccak output are combined into (hi, lo)
        //  where r = challenges.evm_word().
        // And the layout will be like this.
        // | rpi | rpi_bytes | rpi_bytes_acc | rpi_rlc_acc |
        // | hi  |    b31    |      b31      |     b31     |
        // | hi  |    b30    | b31*2^8 + b30 | b31*r + b30 |
        // | hi  |    ...    |      ...      |     ...     |
        // | hi  |    b16    | b31*2^120+... | b31*r^15+...|
        // | lo  |    b15    |      b15      | b31*r^16+...|
        // | lo  |    b14    | b15*2^8 + b14 | b31*r^17+...|
        // | lo  |    ...    |      ...      |     ...     |
        // | lo  |     b0    | b15*2^120+... | b31*r^31+...|

        // We use copy constraints to
        // 1. copy the RLC(data_bytes, keccak_rand) in the `rpi_rlc_acc` column
        //     to the `rpi` column on the row that q_keccak = 1 for data bytes.
        // 2. copy the len(data_bytes) in the `rpi_length_acc` column to the
        //     `rpi_length_acc` column on the row that q_keccak = 1 for data bytes.
        // 3. copy the RLC(data_hash_bytes, word_rand) in the `rpi_rlc_acc` column
        //     to the `rpi_rlc_acc` column on the row that q_keccak = 1 for data hash.

        // The layout for entire pi circuit looks like
        // data bytes:      |   rpi   | rpi_bytes | rpi_bytes_acc | rpi_rlc_acc | rpi_length_acc |
        //                  |   ..    |     ..    |      ...      |   dbs_rlc   |    input_len   |
        // q_keccak = 1     | dbs_rlc |     ..    |      ...      |   dh_rlc    |    input_len   |
        //  chain_id        | chain_id|     ..    |      ...      |     ...     |      ...       |
        // prev_state_root  |   ..    |     ..    |      ...      |     ...     |      ...       |
        // after_state_root |   ..    |     ..    |      ...      |     ...     |      ...       |
        // withdraw_root    |   ..    |     ..    |      ...      |     ...     |      ...       |
        // data hash        |  dh_rlc |     ..    |      ...      |  pi_bs_rlc  |      136       |
        // q_keccak = 1     |pi_bs_rlc|     ..    |      ...      | pi_hash_rlc |      136       |
        //   pi hash        |   hi    |     ..    |      ...      |     ...     |       16       |
        //                  |   lo    |     ..    |      ...      | pi_hash_rlc |       32       |
        meta.lookup_any("keccak(rpi)", |meta| {
            let q_keccak = meta.query_selector(q_keccak);

            let rpi_rlc = meta.query_advice(rpi, Rotation::cur());
            let rpi_length = meta.query_advice(rpi_length_acc, Rotation::cur());
            let output = meta.query_advice(rpi_rlc_acc, Rotation::cur());

            let input_exprs = vec![
                1.expr(), // q_enable = true
                1.expr(), // is_final = true
                rpi_rlc,
                rpi_length,
                output,
            ];
            let keccak_table_exprs = keccak_table.table_exprs(meta);
            assert_eq!(input_exprs.len(), keccak_table_exprs.len());

            input_exprs
                .into_iter()
                .zip(keccak_table_exprs.into_iter())
                .map(|(input, table)| (q_keccak.expr() * input, table))
                .collect()
        });

        // 3. constrain block_table
        meta.create_gate(
            "cum_num_txs::next == cum_num_txs::cur + (block_table.tag == NumTxs) ? block_table.value : 0",
            |meta| {
                let mut cb = BaseConstraintBuilder::default();
                let num_txs = meta.query_advice(block_table.value, Rotation::cur());

                let num_txs = select::expr(
                    meta.query_fixed(is_block_num_txs, Rotation::cur()),
                    num_txs,
                    0.expr(),
                );
                cb.require_equal(
                    "cum_num_txs",
                    meta.query_advice(cum_num_txs, Rotation::next()),
                    meta.query_advice(cum_num_txs, Rotation::cur()) + num_txs,
                );

                cb.gate(meta.query_fixed(q_block_tag, Rotation::cur()))
            }
        );

        Self {
            max_txs,
            max_calldata,
            max_inner_blocks,
            block_table,
            tx_table,
            keccak_table,
            constant,
            raw_public_inputs: rpi,
            rpi_field_bytes: rpi_bytes,
            rpi_field_bytes_acc: rpi_bytes_acc,
            rpi_rlc_acc,
            rpi_length_acc,
            is_rpi_padding,
            real_rpi,
            q_tx_hashes,
            q_field_step,
            is_field_rlc,
            q_not_end,
            is_rlc_keccak,
            q_keccak,
            cum_num_txs,
            q_block_tag,
            is_block_num_txs,
            pi,
            _marker: PhantomData,
            q_block_context,
        }
    }
}

// (hi cell, lo cell)
type PiHashExport<F> = Vec<AssignedCell<F, F>>;

#[derive(Debug, Clone)]
struct Connections<F: Field> {
    start_state_root: AssignedCell<F, F>,
    end_state_root: AssignedCell<F, F>,
    withdraw_root: AssignedCell<F, F>,
}

impl<F: Field> PiCircuitConfig<F> {
    #[allow(clippy::type_complexity)]
    fn assign(
        &self,
        region: &mut Region<'_, F>,
        public_data: &PublicData,
        block_value_cells: &[AssignedCell<F, F>],
        challenges: &Challenges<Value<F>>,
    ) -> Result<(PiHashExport<F>, Connections<F>), Error> {
        let block_values = &public_data.block_ctxs;
        let chain_id = block_values
            .ctxs
            .first_key_value()
            .map_or(0, |(_, context)| context.chain_id);
        let tx_hashes = public_data
            .transactions
            .iter()
            .map(|tx| tx.hash)
            .collect::<Vec<H256>>();

        let mut offset = 0;
        let mut block_copy_cells = vec![];
        let mut tx_copy_cells = vec![];
        let mut block_table_offset = 1; // first row of block is all-zeros.

        let mut rpi_length_acc = 0u64;
        let mut rpi_rlc_acc = Value::known(F::zero());

        let dummy_tx_hash = get_dummy_tx_hash();

        ///////////////////////////////////
        ///////  assign data bytes ////////
        ///////////////////////////////////
        // assign block contexts
        for (i, block) in block_values
            .ctxs
            .values()
            .cloned()
            .chain(
                (block_values.ctxs.len()..self.max_inner_blocks)
                    .into_iter()
                    .map(|_| BlockContext::padding(chain_id)),
            )
            .enumerate()
        {
            let is_rpi_padding = i >= block_values.ctxs.len();
            let num_txs = public_data
                .transactions
                .iter()
                .filter(|tx| tx.block_number == block.number.as_u64())
                .count() as u16;

            // Assign fields in pi columns and connect them to block table
            let fields = vec![
                (
                    block.number.as_u64().to_be_bytes().to_vec(),
                    BLOCK_NUM_OFFSET,
                ), // number
                (
                    block.timestamp.as_u64().to_be_bytes().to_vec(),
                    TIMESTAMP_OFFSET,
                ), // timestamp
                (block.base_fee.to_be_bytes().to_vec(), BASE_FEE_OFFSET), // base_fee
                (block.gas_limit.to_be_bytes().to_vec(), GAS_LIMIT_OFFSET), // gas_limit
                (num_txs.to_be_bytes().to_vec(), NUM_TXS_OFFSET),         // num_txs
            ];
            for (bytes, block_offset) in fields {
                let cells = self.assign_field_in_pi(
                    region,
                    &mut offset,
                    bytes.as_slice(),
                    &mut rpi_rlc_acc,
                    &mut rpi_length_acc,
                    true,
                    is_rpi_padding,
                    false,
                    challenges,
                )?;
                block_copy_cells.push((
                    cells[RPI_CELL_IDX].clone(),
                    block_table_offset + block_offset,
                ));
            }

            block_table_offset += BLOCK_LEN;
        }
        for i in 0..offset {
            // assign q_block_context
            region.assign_fixed(
                || "q_block_context",
                self.q_block_context,
                i,
                || Value::known(F::one()),
            )?;
        }

        debug_assert_eq!(offset, BLOCK_HEADER_BYTES_NUM * self.max_inner_blocks);

        // assign tx hashes
        let block_context_row = offset;
        let num_txs = tx_hashes.len();
        let mut data_bytes_rlc = None;
        let mut data_bytes_length = None;
        for (i, tx_hash) in tx_hashes
            .into_iter()
            .chain(
                (0..self.max_txs - num_txs)
                    .into_iter()
                    .map(|_| dummy_tx_hash),
            )
            .enumerate()
        {
            let is_rpi_padding = i >= num_txs;

            let cells = self.assign_field_in_pi(
                region,
                &mut offset,
                &tx_hash.to_fixed_bytes(),
                &mut rpi_rlc_acc,
                &mut rpi_length_acc,
                false,
                is_rpi_padding,
                false,
                challenges,
            )?;
            tx_copy_cells.push(cells[RPI_CELL_IDX].clone());

            if i == self.max_txs - 1 {
                data_bytes_rlc = Some(cells[RPI_RLC_ACC_CELL_IDX].clone());
                data_bytes_length = Some(cells[RPI_LENGTH_ACC_CELL_IDX].clone());
            }
        }
        for i in block_context_row..offset {
            region.assign_fixed(
                || "q_tx_hashes",
                self.q_tx_hashes,
                i,
                || Value::known(F::one()),
            )?;
        }

        debug_assert_eq!(
            offset,
            BLOCK_HEADER_BYTES_NUM * self.max_inner_blocks + KECCAK_DIGEST_SIZE * self.max_txs
        );

        // the last row of data bytes part is offset - 1
        for i in 0..(offset - 1) {
            self.q_not_end.enable(region, i)?;
        }

        // copy block context fields to block table
        for (block_cell, row_offset) in block_copy_cells.into_iter() {
            region.constrain_equal(
                block_cell.cell(),
                block_value_cells[row_offset - 1].cell(), /* -1 for block table's first row of
                                                           * all-zeros */
            )?;
        }
        // copy tx_hashes to tx table
        for (i, tx_hash_cell) in tx_copy_cells.into_iter().enumerate() {
            region.constrain_equal(
                tx_hash_cell.cell(),
                Cell {
                    region_index: RegionIndex(1), // FIXME: this is not safe
                    row_offset: i * TX_LEN + TX_HASH_OFFSET,
                    column: self.tx_table.value.into(),
                },
            )?;
        }

        // assign keccak row for computing data_hash = keccak256(data bytes)
        let data_hash_row = offset;
        data_bytes_rlc.unwrap().copy_advice(
            || "data_bytes_rlc in the rpi col",
            region,
            self.raw_public_inputs,
            data_hash_row,
        )?;
        let data_hash = public_data.get_data_hash();
        let data_hash_rlc = rlc_be_bytes(&data_hash.to_fixed_bytes(), challenges.evm_word());
        data_bytes_length.unwrap().copy_advice(
            || "data_bytes_length in the rpi_length_acc col",
            region,
            self.rpi_length_acc,
            data_hash_row,
        )?;
        let data_hash_rlc_cell = region.assign_advice(
            || "data_hash_rlc",
            self.rpi_rlc_acc,
            data_hash_row,
            || data_hash_rlc,
        )?;
        self.q_keccak.enable(region, data_hash_row)?;

        /////////////////////////////////
        ///////// assign pi bytes ///////
        /////////////////////////////////
        // reset
        rpi_rlc_acc = Value::known(F::zero());
        rpi_length_acc = 0;

        offset += 1;
        // assign chain_id
        let cells = self.assign_field_in_pi(
            region,
            &mut offset,
            &public_data.chain_id.to_be_bytes(),
            &mut rpi_rlc_acc,
            &mut rpi_length_acc,
            false,
            false,
            false,
            challenges,
        )?;
        let chain_id_cell = cells[RPI_CELL_IDX].clone();
        let chain_id_byte_cells = cells[3..].to_vec();
        // copy chain_id to block table
        for block_idx in 0..self.max_inner_blocks {
            region.constrain_equal(
                chain_id_cell.cell(),
                block_value_cells[block_idx * BLOCK_LEN + CHAIN_ID_OFFSET].cell(),
            )?;
        }
        // copy chain_id to tx table
        for tx_id in 0..self.max_txs {
            region.constrain_equal(
                chain_id_cell.cell(),
                Cell {
                    region_index: RegionIndex(1), // FIXME: this is not safe
                    row_offset: tx_id * TX_LEN + CHAIN_ID_OFFSET_IN_TX,
                    column: self.tx_table.value.into(),
                },
            )?;
        }

        // assign roots
        //  1. prev_state_root
        //  2. after_state_root
        //  3. withdraw_trie_root

        // state_root after applying this batch
        let after_state_root = block_values
            .ctxs
            .last_key_value()
            .map(|(_, blk)| blk.eth_block.state_root)
            .unwrap_or(public_data.prev_state_root);
        let roots = vec![
            public_data.prev_state_root.to_fixed_bytes(),
            after_state_root.to_fixed_bytes(),
            public_data.withdraw_trie_root.to_fixed_bytes(),
        ];
        let root_cells = roots
            .into_iter()
            .map(|root_be_bytes| -> Result<AssignedCell<F, F>, Error> {
                let cells = self.assign_field_in_pi(
                    region,
                    &mut offset,
                    root_be_bytes.as_slice(),
                    &mut rpi_rlc_acc,
                    &mut rpi_length_acc,
                    false,
                    false,
                    false,
                    challenges,
                )?;
                Ok(cells[RPI_CELL_IDX].clone())
            })
            .collect::<Result<Vec<_>, Error>>()?;
        let connections = Connections {
            start_state_root: root_cells[0].clone(),
            end_state_root: root_cells[1].clone(),
            withdraw_root: root_cells[2].clone(),
        };

        // assign data_hash
        let cells = self.assign_field_in_pi(
            region,
            &mut offset,
            &data_hash.to_fixed_bytes(),
            &mut rpi_rlc_acc,
            &mut rpi_length_acc,
            false,
            false,
            false,
            challenges,
        )?;
        let data_hash_cell = cells[RPI_CELL_IDX].clone();
        let pi_bytes_rlc = cells[RPI_RLC_ACC_CELL_IDX].clone();
        let pi_bytes_length = cells[RPI_LENGTH_ACC_CELL_IDX].clone();

        // copy data_hash down here
        region.constrain_equal(data_hash_rlc_cell.cell(), data_hash_cell.cell())?;

        for i in (data_hash_row + 1)..(offset - 1) {
            self.q_not_end.enable(region, i)?;
        }

        // assign keccak row for computing pi_hash = keccak256(pi_bytes)
        let pi_hash_row = offset;
        pi_bytes_rlc.copy_advice(
            || "pi_bytes_rlc in the rpi col",
            region,
            self.raw_public_inputs,
            pi_hash_row,
        )?;
        let pi_hash = public_data.get_pi();
        let pi_hash_rlc = rlc_be_bytes(&pi_hash.to_fixed_bytes(), challenges.evm_word());
        pi_bytes_length.copy_advice(
            || "pi_bytes_length in the rpi_length_acc col",
            region,
            self.rpi_length_acc,
            pi_hash_row,
        )?;
        let pi_hash_rlc_cell = region.assign_advice(
            || "pi_hash_rlc",
            self.rpi_rlc_acc,
            pi_hash_row,
            || pi_hash_rlc,
        )?;
        self.q_keccak.enable(region, pi_hash_row)?;

        //////////////////////////////////////////////////
        //// assign pi_hash (high, low)-decomposition ////
        //////////////////////////////////////////////////

        // reset
        rpi_rlc_acc = Value::known(F::zero());
        rpi_length_acc = 0;
        offset += 1;

        for i in offset..(offset + 31) {
            self.q_not_end.enable(region, i)?;
        }
        // the high 16 bytes of keccak output
        let cells = self.assign_field_in_pi(
            region,
            &mut offset,
            &pi_hash.to_fixed_bytes()[..16],
            &mut rpi_rlc_acc,
            &mut rpi_length_acc,
            false,
            false,
            true,
            challenges,
        )?;
        let pi_hash_hi_byte_cells = cells[3..].to_vec();
        // let pi_hash_hi_cell = cells[RPI_CELL_IDX].clone();

        // the low 16 bytes of keccak output
        let cells = self.assign_field_in_pi(
            region,
            &mut offset,
            &pi_hash.to_fixed_bytes()[16..],
            &mut rpi_rlc_acc,
            &mut rpi_length_acc,
            false,
            false,
            true,
            challenges,
        )?;
        let pi_hash_lo_byte_cells = cells[3..].to_vec();
        // let pi_hash_lo_cell = cells[RPI_CELL_IDX].clone();

        // copy pi hash down here
        region.constrain_equal(pi_hash_rlc_cell.cell(), cells[RPI_RLC_ACC_CELL_IDX].cell())?;

        //////////////////////////////////////////////////
        ////////// assign COINBASE, DIFFICULTY  //////////
        //////////////////////////////////////////////////
        // reset
        rpi_rlc_acc = Value::known(F::zero());
        rpi_length_acc = 0;

        let off_start = offset;

        let cells = self.assign_field_in_pi_ext(
            region,
            &mut offset,
            &(*COINBASE).to_fixed_bytes(),
            &mut rpi_rlc_acc,
            &mut rpi_length_acc,
            false,
            false,
            true,
            true,
            challenges,
        )?;
        let coinbase_cell = cells[RPI_CELL_IDX].clone();

        let cells = self.assign_field_in_pi_ext(
            region,
            &mut offset,
            &(*DIFFICULTY).to_be_bytes(),
            &mut rpi_rlc_acc,
            &mut rpi_length_acc,
            false,
            false,
            true,
            true,
            challenges,
        )?;
        let difficulty_cell = cells[RPI_CELL_IDX].clone();

        for i in off_start..(offset - 1) {
            self.q_not_end.enable(region, i)?;
        }

        // copy to block table
        for block_idx in 0..self.max_inner_blocks {
            region.constrain_equal(
                coinbase_cell.cell(),
                block_value_cells[BLOCK_LEN * block_idx + COINBASE_OFFSET].cell(),
            )?;
            region.constrain_equal(
                difficulty_cell.cell(),
                block_value_cells[BLOCK_LEN * block_idx + DIFFICULTY_OFFSET].cell(),
            )?;
        }

        let instance_byte_cells = [
            chain_id_byte_cells,
            pi_hash_hi_byte_cells,
            pi_hash_lo_byte_cells,
        ]
        .concat();

        Ok((instance_byte_cells, connections))
    }

    #[allow(clippy::too_many_arguments)]
    fn assign_field_in_pi(
        &self,
        region: &mut Region<'_, F>,
        offset: &mut usize,
        value_be_bytes: &[u8],
        rpi_rlc_acc: &mut Value<F>,
        rpi_length_acc: &mut u64,
        is_block_context: bool, // if this field related to block context
        is_rpi_padding: bool,   // if this field is not included in the data bytes
        keccak_hi_lo: bool,     // if this field is related to keccak decomposition
        challenges: &Challenges<Value<F>>,
    ) -> Result<Vec<AssignedCell<F, F>>, Error> {
        self.assign_field_in_pi_ext(
            region,
            offset,
            value_be_bytes,
            rpi_rlc_acc,
            rpi_length_acc,
            is_block_context,
            is_rpi_padding,
            keccak_hi_lo,
            false,
            challenges,
        )
    }

    #[allow(clippy::too_many_arguments)]
    fn assign_field_in_pi_ext(
        &self,
        region: &mut Region<'_, F>,
        offset: &mut usize,
        value_be_bytes: &[u8],
        rpi_rlc_acc: &mut Value<F>,
        rpi_length_acc: &mut u64,
        is_block_context: bool, // if this field related to block context
        is_rpi_padding: bool,   // if this field is not included in the data bytes
        keccak_hi_lo: bool,     // if this field is related to keccak decomposition
        is_constant: bool,
        challenges: &Challenges<Value<F>>,
    ) -> Result<Vec<AssignedCell<F, F>>, Error> {
        let len = value_be_bytes.len();

        let (is_field_rlc, t) = if len * 8 > F::CAPACITY as usize {
            (F::one(), challenges.evm_word())
        } else {
            (F::zero(), Value::known(F::from(BYTE_POW_BASE)))
        };
        // keccak_hi_lo = true if we are re-using rpi layout for keccak bytes
        let r = if keccak_hi_lo {
            challenges.evm_word()
        } else {
            challenges.keccak_input()
        };
        let value = rlc_be_bytes(value_be_bytes, t);
        let mut value_bytes_acc = Value::known(F::zero());

        // +3 for rpi, rpi_rlc_acc, rpi_length_acc
        let mut cells = vec![None; 3 + value_be_bytes.len()];

        // use copy constraints to make sure that
        // 1. rpi_cells are equal.
        // 2. rpi_cell equals to the last rpi_bytes_acc
        // 3. the first rpi_bytes_acc equals to the first byte_cell
        let mut rpi_cells = vec![];
        let mut rpi_bytes_acc_cells = vec![];
        let mut byte_cells = vec![];
        for (i, byte) in value_be_bytes.iter().enumerate() {
            let is_rlc_start = *rpi_length_acc == 0;
            let row_offset = *offset + i;

            let real_value = if is_rpi_padding {
                Value::known(F::zero())
            } else {
                value
            };

            value_bytes_acc = value_bytes_acc
                .zip(t)
                .and_then(|(acc, t)| Value::known(acc * t + F::from(*byte as u64)));

            // this field is not padding then we absorb the byte into rpi_rlc_acc
            if !is_rpi_padding {
                *rpi_rlc_acc = rpi_rlc_acc
                    .zip(r)
                    .and_then(|(acc, rand)| Value::known(acc * rand + F::from(*byte as u64)));
                *rpi_length_acc += 1;
            }

            // set field-related selectors
            if i < len - 1 {
                self.q_field_step.enable(region, row_offset)?;
            }

            region.assign_fixed(
                || "is_field_rlc",
                self.is_field_rlc,
                row_offset,
                || Value::known(is_field_rlc),
            )?;
            region.assign_fixed(
                || "is_rlc_keccak",
                self.is_rlc_keccak,
                row_offset,
                || Value::known(F::from(!keccak_hi_lo as u64)),
            )?;

            let byte_cell = if is_constant {
                region.assign_advice_from_constant(
                    || "field byte",
                    self.rpi_field_bytes,
                    row_offset,
                    F::from(*byte as u64),
                )?
            } else {
                region.assign_advice(
                    || "field byte",
                    self.rpi_field_bytes,
                    row_offset,
                    || Value::known(F::from(*byte as u64)),
                )?
            };

            let rpi_bytes_acc_cell = region.assign_advice(
                || "field byte acc",
                self.rpi_field_bytes_acc,
                row_offset,
                || value_bytes_acc,
            )?;
            let rpi_cell = region.assign_advice(
                || "field value",
                self.raw_public_inputs,
                row_offset,
                || value,
            )?;
            let rpi_rlc_cell = region.assign_advice(
                || "rpi_rlc_acc",
                self.rpi_rlc_acc,
                row_offset,
                || *rpi_rlc_acc,
            )?;
            let rpi_length_cell = if is_rlc_start {
                region.assign_advice_from_constant(
                    || "rpi_length_acc",
                    self.rpi_length_acc,
                    row_offset,
                    F::one(),
                )?
            } else {
                region.assign_advice(
                    || "rpi_length_acc",
                    self.rpi_length_acc,
                    row_offset,
                    || Value::known(F::from(*rpi_length_acc)),
                )?
            };
            if is_rlc_start {
                // use copy constraint to make sure that rpi_rlc_acc == byte at start
                region.constrain_equal(rpi_rlc_cell.cell(), byte_cell.cell())?;
            }

            region.assign_advice(
                || "is_rpi_padding",
                self.is_rpi_padding,
                row_offset,
                || Value::known(F::from(is_rpi_padding as u64)),
            )?;
            // For block context fields,
            //  If it's padding, then the rpi cell does not matter any more
            //  as it's not included in the data bytes. This means the rpi cell is not
            //  constrained. Then we cannot use that to connect to block table.
            //  Therefore we use the `real_rpi_cell` instead.
            let real_rpi_cell =
                region.assign_advice(|| "real_rpi", self.real_rpi, row_offset, || real_value)?;

            rpi_cells.push(rpi_cell.clone());
            rpi_bytes_acc_cells.push(rpi_bytes_acc_cell);
            byte_cells.push(byte_cell.clone());

            if i == len - 1 {
                cells[RPI_CELL_IDX] = if is_block_context {
                    Some(real_rpi_cell)
                } else {
                    Some(rpi_cell)
                };
                cells[RPI_RLC_ACC_CELL_IDX] = Some(rpi_rlc_cell);
                cells[RPI_LENGTH_ACC_CELL_IDX] = Some(rpi_length_cell);
            }
            cells[i + 3] = Some(byte_cell);
        }

        // copy constraints
        region.constrain_equal(byte_cells[0].cell(), rpi_bytes_acc_cells[0].cell())?;
        region.constrain_equal(rpi_cells[0].cell(), rpi_bytes_acc_cells[len - 1].cell())?;
        for i in 1..len {
            region.constrain_equal(rpi_cells[0].cell(), rpi_cells[i].cell())?;
        }

        *offset += len;

        Ok(cells.into_iter().map(|cell| cell.unwrap()).collect())
    }

    fn assign_block_table(
        &self,
        region: &mut Region<'_, F>,
        public_data: &PublicData,
        max_inner_blocks: usize,
        challenges: &Challenges<Value<F>>,
    ) -> Result<Vec<AssignedCell<F, F>>, Error> {
        let mut offset = 0;

        let block_table_columns = <BlockTable as LookupTable<F>>::advice_columns(&self.block_table);

        for fixed in [self.q_block_tag, self.is_block_num_txs] {
            region.assign_fixed(
                || "block table all-zero row for fixed",
                fixed,
                offset,
                || Value::known(F::zero()),
            )?;
        }
        for column in block_table_columns
            .iter()
            .chain(iter::once(&self.cum_num_txs))
        {
            region.assign_advice(
                || "block table all-zero row",
                *column,
                offset,
                || Value::known(F::zero()),
            )?;
        }
        offset += 1;

        let mut cum_num_txs = 0usize;
        let mut block_value_cells = vec![];
        let block_ctxs = &public_data.block_ctxs;
        for block_ctx in block_ctxs.ctxs.values().cloned().chain(
            (block_ctxs.ctxs.len()..max_inner_blocks)
                .into_iter()
                .map(|_| BlockContext::padding(public_data.chain_id)),
        ) {
            let num_txs = public_data
                .transactions
                .iter()
                .filter(|tx| tx.block_number == block_ctx.number.as_u64())
                .count();
            let tag = [
                Coinbase, Timestamp, Number, Difficulty, GasLimit, BaseFee, ChainId, NumTxs,
                CumNumTxs,
            ];
            let mut cum_num_txs_field = F::from(cum_num_txs as u64);
            cum_num_txs += num_txs;
            for (row, tag) in block_ctx
                .table_assignments(num_txs, cum_num_txs, challenges)
                .into_iter()
                .zip(tag.iter())
            {
                region.assign_fixed(
                    || format!("block table row {}", offset),
                    self.block_table.tag,
                    offset,
                    || row[0],
                )?;
                // index_cells of same block are equal to block_number.
                let mut index_cells = vec![];
                let mut block_number_cell = None;
                for (column, value) in block_table_columns.iter().zip_eq(&row[1..]) {
                    let cell = region.assign_advice(
                        || format!("block table row {}", offset),
                        *column,
                        offset,
                        || *value,
                    )?;
                    if *tag == Number && *column == self.block_table.value {
                        block_number_cell = Some(cell.clone());
                    }
                    if *column == self.block_table.index {
                        index_cells.push(cell.clone());
                    }
                    if *column == self.block_table.value {
                        block_value_cells.push(cell);
                    }
                }
                for i in 0..(index_cells.len() - 1) {
                    region.constrain_equal(index_cells[i].cell(), index_cells[i + 1].cell())?;
                }
                if *tag == Number {
                    region.constrain_equal(
                        block_number_cell.unwrap().cell(),
                        index_cells[0].cell(),
                    )?;
                }

                region.assign_fixed(
                    || "is_block_num_txs",
                    self.is_block_num_txs,
                    offset,
                    || Value::known(F::from((*tag == NumTxs) as u64)),
                )?;
                if offset != max_inner_blocks * BLOCK_LEN {
                    // it's not the last row of block table
                    region.assign_fixed(
                        || "q_block_tag",
                        self.q_block_tag,
                        offset,
                        || Value::known(F::one()),
                    )?;
                }
                if *tag == CumNumTxs {
                    cum_num_txs_field = F::from(cum_num_txs as u64);
                }
                if offset == 1 {
                    assert_eq!(cum_num_txs_field, F::zero());
                    region.assign_advice_from_constant(
                        || "cum_num_txs",
                        self.cum_num_txs,
                        offset,
                        cum_num_txs_field,
                    )?;
                } else {
                    region.assign_advice(
                        || "cum_num_txs",
                        self.cum_num_txs,
                        offset,
                        || Value::known(cum_num_txs_field),
                    )?;
                }
                offset += 1;
            }
        }

        Ok(block_value_cells)
    }
}

/// Public Inputs Circuit
#[derive(Clone, Default, Debug)]
pub struct PiCircuit<F: Field> {
    max_txs: usize,
    max_calldata: usize,
    max_inner_blocks: usize,
    /// PublicInputs data known by the verifier
    pub public_data: PublicData,

    _marker: PhantomData<F>,

    connections: std::cell::RefCell<Option<Connections<F>>>,
}

impl<F: Field> PiCircuit<F> {
    /// Creates a new PiCircuit
    pub fn new(
        max_txs: usize,
        max_calldata: usize,
        max_inner_blocks: usize,
        block: &Block<F>,
    ) -> Self {
        let chain_id = block
            .context
            .ctxs
            .iter()
            .next()
            .map_or(0, |(_k, v)| v.chain_id);
        let public_data = PublicData {
            chain_id,
            transactions: block.txs.clone(),
            block_ctxs: block.context.clone(),
            prev_state_root: H256(block.mpt_updates.old_root().to_be_bytes()),
            withdraw_trie_root: H256(block.withdraw_root.to_be_bytes()),
        };
        Self {
            public_data,
            max_txs,
            max_calldata,
            max_inner_blocks,
            _marker: PhantomData,
            connections: Default::default(),
        }
    }

    /// Return txs
    pub fn txs(&self) -> &[Transaction] {
        &self.public_data.transactions
    }

    /// Connect the exportings from other circuit when we are in super circuit
    pub fn connect_export(
        &self,
        layouter: &mut impl Layouter<F>,
        state_roots: Option<&StateCircuitExports<Assigned<F>>>,
        withdraw_roots: Option<&EvmCircuitExports<Assigned<F>>>,
    ) -> Result<(), Error> {
        let local_conn = self
            .connections
            .borrow()
            .clone()
            .expect("expected to be called after syncthesis");

        layouter.assign_region(
            || "pi connecting region",
            |mut region| {
                if let Some(state_roots) = state_roots {
                    region.constrain_equal(
                        local_conn.start_state_root.cell(),
                        state_roots.start_state_root.0,
                    )?;
                    region.constrain_equal(
                        local_conn.end_state_root.cell(),
                        state_roots.end_state_root.0,
                    )?;
                } else {
                    log::warn!("state roots are not set, skip connection with state circuit");
                }

                if let Some(withdraw_roots) = withdraw_roots {
                    region.constrain_equal(
                        local_conn.withdraw_root.cell(),
                        withdraw_roots.withdraw_root.0,
                    )?;
                } else {
                    log::warn!("withdraw roots are not set, skip connection with evm circuit");
                }

                Ok(())
            },
        )
    }
}

impl<F: Field> SubCircuit<F> for PiCircuit<F> {
    type Config = PiCircuitConfig<F>;

    fn new_from_block(block: &Block<F>) -> Self {
        PiCircuit::new(
            block.circuits_params.max_txs,
            block.circuits_params.max_calldata,
            block.circuits_params.max_inner_blocks,
            block,
        )
    }

    /// Return the minimum number of rows required to prove the block
    fn min_num_rows_block(block: &witness::Block<F>) -> (usize, usize) {
        let row_num = |inner_block_num, tx_num| -> usize {
            BLOCK_HEADER_BYTES_NUM * inner_block_num + KECCAK_DIGEST_SIZE * tx_num + 33
        };
        (
            row_num(block.context.ctxs.len(), block.txs.len()),
            row_num(
                block.circuits_params.max_inner_blocks,
                block.circuits_params.max_txs,
            ),
        )
    }

    /// Compute the public inputs for this circuit.
    fn instance(&self) -> Vec<Vec<F>> {
        let pi_hash = self.public_data.get_pi();

        let public_inputs = iter::empty()
            .chain(
                self.public_data
                    .chain_id
                    .to_be_bytes()
                    .into_iter()
                    .map(|byte| F::from(byte as u64)),
            )
            .chain(
                pi_hash
                    .to_fixed_bytes()
                    .into_iter()
                    .map(|byte| F::from(byte as u64)),
            )
            .collect::<Vec<F>>();

        vec![public_inputs]
    }

    /// Make the assignments to the PiCircuit
    fn synthesize_sub(
        &self,
        config: &Self::Config,
        challenges: &Challenges<Value<F>>,
        layouter: &mut impl Layouter<F>,
    ) -> Result<(), Error> {
        let pi_cells = layouter.assign_region(
            || "pi region",
            |mut region| {
                // Annotate columns
                config.tx_table.annotate_columns_in_region(&mut region);
                config.block_table.annotate_columns_in_region(&mut region);

                // assign block table
                let block_value_cells = config.assign_block_table(
                    &mut region,
                    &self.public_data,
                    self.max_inner_blocks,
                    challenges,
                )?;
                // assign pi cols
                let (inst_byte_cells, conn) = config.assign(
                    &mut region,
                    &self.public_data,
                    &block_value_cells,
                    challenges,
                )?;

                self.connections.borrow_mut().replace(conn);

                Ok(inst_byte_cells)
            },
        )?;

        // Constrain raw_public_input cells to public inputs
        for (i, pi_cell) in pi_cells.iter().enumerate() {
            layouter.constrain_instance(pi_cell.cell(), config.pi, i)?;
        }

        Ok(())
    }
}<|MERGE_RESOLUTION|>--- conflicted
+++ resolved
@@ -121,12 +121,6 @@
         result
     }
 
-<<<<<<< HEAD
-    pub(crate) fn get_pi(&self, max_txs: usize) -> H256 {
-        let rpi_bytes = self.raw_public_input_bytes(max_txs);
-        let rpi_keccak = keccak256(rpi_bytes);
-        H256(rpi_keccak)
-=======
     fn get_data_hash(&self) -> H256 {
         H256(keccak256(self.data_bytes()))
     }
@@ -157,7 +151,6 @@
         let pi_hash = keccak256(pi_bytes);
 
         H256(pi_hash)
->>>>>>> fcf03812
     }
 }
 
