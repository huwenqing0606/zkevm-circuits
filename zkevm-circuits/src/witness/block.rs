use ethers_core::types::Signature;
use std::collections::BTreeMap;
use std::collections::HashMap;

use crate::{evm_circuit::util::RandomLinearCombination, table::BlockContextFieldTag};
use bus_mapping::{
    circuit_input_builder::{self, CircuitsParams, CopyEvent, ExpEvent},
    Error,
};
use eth_types::{Address, Field, ToLittleEndian, ToScalar, Word};
<<<<<<< HEAD

use halo2_proofs::arithmetic::FieldExt;
use halo2_proofs::circuit::Value;
use halo2_proofs::halo2curves::bn256::Fr;

use itertools::Itertools;
=======
>>>>>>> 69c0a4a2

use super::{step::step_convert, tx::tx_convert, Bytecode, ExecStep, RwMap, Transaction};
use crate::util::{Challenges, DEFAULT_RAND};

// TODO: Remove fields that are duplicated in`eth_block`
/// Block is the struct used by all circuits, which contains all the needed
/// data for witness generation.
#[derive(Debug, Clone, Default)]
pub struct Block<F> {
    /// The randomness for random linear combination
    pub randomness: F,
    /// Transactions in the block
    pub txs: Vec<Transaction>,
    /// Signatures in the block
    pub sigs: Vec<Signature>,
    /// EndBlock step that is repeated after the last transaction and before
    /// reaching the last EVM row.
    pub end_block_not_last: ExecStep,
    /// Last EndBlock step that appears in the last EVM row.
    pub end_block_last: ExecStep,
    /// Read write events in the RwTable
    pub rws: RwMap,
    /// Bytecode used in the block
    pub bytecodes: HashMap<Word, Bytecode>,
    /// The block context
    pub context: BlockContexts,
    /// Copy events for the copy circuit's table.
    pub copy_events: Vec<CopyEvent>,
    /// Exponentiation traces for the exponentiation circuit's table.
    pub exp_events: Vec<ExpEvent>,
    // TODO: Rename to `max_evm_rows`, maybe move to CircuitsParams
    /// Pad evm circuit to make selectors fixed, so vk/pk can be universal.
    /// When 0, the EVM circuit contains as many rows for all steps + 1 row
    /// for EndBlock.
    pub evm_circuit_pad_to: usize,
    /// Pad exponentiation circuit to make selectors fixed.
    pub exp_circuit_pad_to: usize,
    /// Circuit Setup Parameters
    pub circuits_params: CircuitsParams,
    /// Inputs to the SHA3 opcode
    pub sha3_inputs: Vec<Vec<u8>>,
    /// State root of the previous block
    pub prev_state_root: Word, // TODO: Make this H256
    /// Keccak inputs
    pub keccak_inputs: Vec<Vec<u8>>,
}

/// ...
#[derive(Debug, Default, Clone)]
pub struct BlockContexts {
    /// Hashmap that maps block number to its block context.
    pub ctxs: BTreeMap<u64, BlockContext>,
}

impl BlockContexts {
    /// Get the chain ID for the block.
    pub fn chain_id(&self) -> Word {
        self.first().chain_id
    }
    /// ..
    pub fn first(&self) -> &BlockContext {
        self.ctxs.iter().next().unwrap().1
    }
}

/// Block context for execution
#[derive(Debug, Default, Clone)]
pub struct BlockContext {
    /// The address of the miner for the block
    pub coinbase: Address,
    /// The gas limit of the block
    pub gas_limit: u64,
    /// The number of the block
    pub number: Word,
    /// The timestamp of the block
    pub timestamp: Word,
    /// The difficulty of the blcok
    pub difficulty: Word,
    /// The base fee, the minimum amount of gas fee for a transaction
    pub base_fee: Word,
    /// The hash of previous blocks
    pub history_hashes: Vec<Word>,
    /// The chain id
    pub chain_id: Word,
    /// Original Block from geth
    pub eth_block: eth_types::Block<eth_types::Transaction>,
}

impl BlockContext {
    /// Assignments for block table
    pub fn table_assignments<F: Field>(
        &self,
        num_txs: usize,
        cum_num_txs: usize,
        challenges: &Challenges<Value<F>>,
    ) -> Vec<[Value<F>; 3]> {
        let current_block_number = self.number.to_scalar().unwrap();
        let evm_word_rand = challenges.evm_word();
        [
            vec![
                [
                    Value::known(F::from(BlockContextFieldTag::Coinbase as u64)),
                    Value::known(current_block_number),
                    Value::known(self.coinbase.to_scalar().unwrap()),
                ],
                [
                    Value::known(F::from(BlockContextFieldTag::Timestamp as u64)),
                    Value::known(current_block_number),
                    Value::known(self.timestamp.to_scalar().unwrap()),
                ],
                [
                    Value::known(F::from(BlockContextFieldTag::Number as u64)),
                    Value::known(current_block_number),
                    Value::known(current_block_number),
                ],
                [
                    Value::known(F::from(BlockContextFieldTag::Difficulty as u64)),
                    Value::known(current_block_number),
                    evm_word_rand.map(|rand| {
                        RandomLinearCombination::random_linear_combine(
                            self.difficulty.to_le_bytes(),
                            rand,
                        )
                    }),
                ],
                [
                    Value::known(F::from(BlockContextFieldTag::GasLimit as u64)),
                    Value::known(current_block_number),
                    Value::known(F::from(self.gas_limit)),
                ],
                [
                    Value::known(F::from(BlockContextFieldTag::BaseFee as u64)),
                    Value::known(current_block_number),
                    evm_word_rand.map(|rand| {
                        RandomLinearCombination::random_linear_combine(
                            self.base_fee.to_le_bytes(),
                            rand,
                        )
                    }),
                ],
                [
                    Value::known(F::from(BlockContextFieldTag::ChainId as u64)),
                    Value::known(current_block_number),
                    evm_word_rand.map(|rand| {
                        RandomLinearCombination::random_linear_combine(
                            self.chain_id.to_le_bytes(),
                            rand,
                        )
                    }),
                ],
                [
                    Value::known(F::from(BlockContextFieldTag::NumTxs as u64)),
                    Value::known(current_block_number),
                    Value::known(F::from(num_txs as u64)),
                ],
                [
                    Value::known(F::from(BlockContextFieldTag::CumNumTxs as u64)),
                    Value::known(current_block_number),
                    Value::known(F::from(cum_num_txs as u64)),
                ],
            ],
            {
                let len_history = self.history_hashes.len();
                self.history_hashes
                    .iter()
                    .enumerate()
                    .map(|(idx, hash)| {
                        [
                            Value::known(F::from(BlockContextFieldTag::BlockHash as u64)),
                            Value::known((self.number - len_history + idx).to_scalar().unwrap()),
                            evm_word_rand.map(|rand| {
                                RandomLinearCombination::random_linear_combine(
                                    hash.to_le_bytes(),
                                    rand,
                                )
                            }),
                        ]
                    })
                    .collect()
            },
        ]
        .concat()
    }
}

impl From<&circuit_input_builder::Block> for BlockContexts {
    fn from(block: &circuit_input_builder::Block) -> Self {
        Self {
            ctxs: block
                .headers
                .values()
                .map(|block| {
                    (
                        block.number.as_u64(),
                        BlockContext {
                            coinbase: block.coinbase,
                            gas_limit: block.gas_limit,
                            number: block.number,
                            timestamp: block.timestamp,
                            difficulty: block.difficulty,
                            base_fee: block.base_fee,
                            history_hashes: block.history_hashes.clone(),
                            chain_id: block.chain_id,
                            eth_block: block.eth_block.clone(),
                        },
                    )
                })
                .collect::<BTreeMap<_, _>>(),
        }
    }
}

/// Convert a block struct in bus-mapping to a witness block used in circuits
pub fn block_convert<F: Field>(
    block: &circuit_input_builder::Block,
    code_db: &bus_mapping::state_db::CodeDB,
<<<<<<< HEAD
) -> Result<Block<Fr>, Error> {
    let num_txs = block.txs().len();
    let last_block_num = block
        .headers
        .iter()
        .rev()
        .next()
        .map(|(k, _)| *k)
        .unwrap_or_default();
    let chain_id = block
        .headers
        .values()
        .into_iter()
        .next()
        .map(|header| header.chain_id.as_u64())
        .unwrap_or(1);

    Ok(Block {
        randomness: Fr::from_u128(DEFAULT_RAND),
=======
) -> Result<Block<F>, Error> {
    Ok(Block {
        randomness: F::from(0xcafeu64),
        // randomness: F::from(0x100), // Special value to reveal elements after RLC
>>>>>>> 69c0a4a2
        context: block.into(),
        rws: RwMap::from(&block.container),
        txs: block
            .txs()
            .iter()
            .enumerate()
            .map(|(idx, tx)| {
                let next_tx = if idx + 1 < num_txs {
                    Some(&block.txs()[idx + 1])
                } else {
                    None
                };
                tx_convert(tx, idx + 1, chain_id, next_tx)
            })
            .collect(),
<<<<<<< HEAD
        sigs: block.txs().iter().map(|tx| tx.signature).collect(),
        end_block_not_last: step_convert(&block.block_steps.end_block_not_last, last_block_num),
        end_block_last: step_convert(&block.block_steps.end_block_last, last_block_num),
        bytecodes: block
            .txs()
            .iter()
            .flat_map(|tx| {
                tx.calls()
                    .iter()
                    .map(|call| call.code_hash)
                    .unique()
                    .into_iter()
                    .map(|code_hash| {
                        let bytes = code_db
                            .0
                            .get(&code_hash)
                            .cloned()
                            .expect("code db should has contain the code");
                        let hash = Word::from_big_endian(code_hash.as_bytes());
                        (hash, Bytecode { hash, bytes })
                    })
=======
        end_block_not_last: step_convert(&block.block_steps.end_block_not_last),
        end_block_last: step_convert(&block.block_steps.end_block_last),
        bytecodes: code_db
            .0
            .values()
            .map(|v| {
                let bytecode = Bytecode::new(v.clone());
                (bytecode.hash, bytecode)
>>>>>>> 69c0a4a2
            })
            .collect(),
        copy_events: block.copy_events.clone(),
        exp_events: block.exp_events.clone(),
        sha3_inputs: block.sha3_inputs.clone(),
        circuits_params: block.circuits_params.clone(),
        evm_circuit_pad_to: <usize>::default(),
        exp_circuit_pad_to: <usize>::default(),
        prev_state_root: block.prev_state_root,
        keccak_inputs: circuit_input_builder::keccak_inputs(block, code_db)?,
    })
}<|MERGE_RESOLUTION|>--- conflicted
+++ resolved
@@ -8,15 +8,10 @@
     Error,
 };
 use eth_types::{Address, Field, ToLittleEndian, ToScalar, Word};
-<<<<<<< HEAD
 
 use halo2_proofs::arithmetic::FieldExt;
 use halo2_proofs::circuit::Value;
-use halo2_proofs::halo2curves::bn256::Fr;
-
-use itertools::Itertools;
-=======
->>>>>>> 69c0a4a2
+
 
 use super::{step::step_convert, tx::tx_convert, Bytecode, ExecStep, RwMap, Transaction};
 use crate::util::{Challenges, DEFAULT_RAND};
@@ -233,8 +228,7 @@
 pub fn block_convert<F: Field>(
     block: &circuit_input_builder::Block,
     code_db: &bus_mapping::state_db::CodeDB,
-<<<<<<< HEAD
-) -> Result<Block<Fr>, Error> {
+) -> Result<Block<F>, Error> {
     let num_txs = block.txs().len();
     let last_block_num = block
         .headers
@@ -253,12 +247,6 @@
 
     Ok(Block {
         randomness: Fr::from_u128(DEFAULT_RAND),
-=======
-) -> Result<Block<F>, Error> {
-    Ok(Block {
-        randomness: F::from(0xcafeu64),
-        // randomness: F::from(0x100), // Special value to reveal elements after RLC
->>>>>>> 69c0a4a2
         context: block.into(),
         rws: RwMap::from(&block.container),
         txs: block
@@ -274,38 +262,16 @@
                 tx_convert(tx, idx + 1, chain_id, next_tx)
             })
             .collect(),
-<<<<<<< HEAD
         sigs: block.txs().iter().map(|tx| tx.signature).collect(),
         end_block_not_last: step_convert(&block.block_steps.end_block_not_last, last_block_num),
         end_block_last: step_convert(&block.block_steps.end_block_last, last_block_num),
-        bytecodes: block
-            .txs()
-            .iter()
-            .flat_map(|tx| {
-                tx.calls()
-                    .iter()
-                    .map(|call| call.code_hash)
-                    .unique()
-                    .into_iter()
-                    .map(|code_hash| {
-                        let bytes = code_db
-                            .0
-                            .get(&code_hash)
-                            .cloned()
-                            .expect("code db should has contain the code");
-                        let hash = Word::from_big_endian(code_hash.as_bytes());
-                        (hash, Bytecode { hash, bytes })
-                    })
-=======
-        end_block_not_last: step_convert(&block.block_steps.end_block_not_last),
-        end_block_last: step_convert(&block.block_steps.end_block_last),
         bytecodes: code_db
             .0
             .values()
             .map(|v| {
                 let bytecode = Bytecode::new(v.clone());
                 (bytecode.hash, bytecode)
->>>>>>> 69c0a4a2
+                           
             })
             .collect(),
         copy_events: block.copy_events.clone(),
