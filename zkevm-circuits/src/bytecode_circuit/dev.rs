use super::bytecode_unroller::{unroll, UnrolledBytecode};
<<<<<<< HEAD
#[cfg(feature = "poseidon-codehash")]
use super::circuit::to_poseidon_hash::{
    ToHashBlockBytecodeCircuitConfigArgs, ToHashBlockCircuitConfig, HASHBLOCK_BYTES_IN_FIELD,
};
#[cfg(not(feature = "poseidon-codehash"))]
use super::circuit::BytecodeCircuitConfig;
use super::circuit::{BytecodeCircuit, BytecodeCircuitConfigArgs};
#[cfg(feature = "poseidon-codehash")]
use crate::table::PoseidonTable;
use crate::table::{BytecodeTable, KeccakTable};
use crate::util::{Challenges, SubCircuit, SubCircuitConfig};
use eth_types::Field;
use halo2_proofs::{
    circuit::Layouter,
    plonk::{ConstraintSystem, Error},
};
use halo2_proofs::{circuit::SimpleFloorPlanner, dev::MockProver, plonk::Circuit};
use log::error;

#[cfg(feature = "poseidon-codehash")]
///alias for circuit config
pub type CircuitConfig<F> = ToHashBlockCircuitConfig<F, HASHBLOCK_BYTES_IN_FIELD>;
#[cfg(not(feature = "poseidon-codehash"))]
///alias for circuit config
pub type CircuitConfig<F> = BytecodeCircuitConfig<F>;

impl<F: Field> Circuit<F> for BytecodeCircuit<F> {
    type Config = (CircuitConfig<F>, Challenges);
    type FloorPlanner = SimpleFloorPlanner;

    fn without_witnesses(&self) -> Self {
        Self::default()
    }

    fn configure(meta: &mut ConstraintSystem<F>) -> Self::Config {
        let bytecode_table = BytecodeTable::construct(meta);
        let keccak_table = KeccakTable::construct(meta);
        let challenges = Challenges::construct(meta);
        #[cfg(feature = "poseidon-codehash")]
        let poseidon_table = PoseidonTable::construct(meta);

        let config = {
            let challenges = challenges.exprs(meta);
            let args = BytecodeCircuitConfigArgs {
                bytecode_table,
                keccak_table,
                challenges,
            };
            #[cfg(feature = "poseidon-codehash")]
            let args = ToHashBlockBytecodeCircuitConfigArgs {
                base_args: args,
                poseidon_table,
            };

            CircuitConfig::new(meta, args)
        };

        (config, challenges)
    }

    fn synthesize(
        &self,
        (config, challenges): Self::Config,
        mut layouter: impl Layouter<F>,
    ) -> Result<(), Error> {
        let challenges = challenges.values(&layouter);

        config.keccak_table.dev_load(
            &mut layouter,
            self.bytecodes.iter().map(|b| &b.bytes),
            &challenges,
        )?;
        #[cfg(feature = "poseidon-codehash")]
        config.poseidon_table.dev_load(
            &mut layouter,
            self.bytecodes.iter().map(|b| &b.bytes),
            &challenges,
        )?;

        self.synthesize_sub(&config, &challenges, &mut layouter)?;
        Ok(())
    }
}
=======
use super::circuit::BytecodeCircuit;

use eth_types::Field;

use halo2_proofs::dev::MockProver;
use log::error;
>>>>>>> f834e61e

impl<F: Field> BytecodeCircuit<F> {
    /// Verify that the selected bytecode fulfills the circuit
    pub fn verify_raw(k: u32, bytecodes: Vec<Vec<u8>>) {
        let unrolled: Vec<_> = bytecodes.iter().map(|b| unroll(b.clone())).collect();
        Self::verify(k, unrolled, true);
    }

    pub(crate) fn verify(k: u32, bytecodes: Vec<UnrolledBytecode<F>>, success: bool) {
        let circuit = BytecodeCircuit::<F>::new(bytecodes, 2usize.pow(k));

        let prover = MockProver::<F>::run(k, &circuit, Vec::new()).unwrap();
        let result = prover.verify();
        if let Err(failures) = &result {
            for failure in failures.iter() {
                error!("{}", failure);
            }
        }
        assert_eq!(result.is_ok(), success);
    }
}

/// Test bytecode circuit with unrolled bytecode
pub fn test_bytecode_circuit_unrolled<F: Field>(
    k: u32,
    bytecodes: Vec<UnrolledBytecode<F>>,
    success: bool,
) {
    let circuit = BytecodeCircuit::<F>::new(bytecodes, 2usize.pow(k));

    let prover = MockProver::<F>::run(k, &circuit, Vec::new()).unwrap();
    let result = prover.verify_par();
    if let Err(failures) = &result {
        for failure in failures.iter() {
            error!("{}", failure);
        }
    }
    let error_msg = if success { "valid" } else { "invalid" };
    assert_eq!(result.is_ok(), success, "proof must be {}", error_msg);
}<|MERGE_RESOLUTION|>--- conflicted
+++ resolved
@@ -1,5 +1,5 @@
 use super::bytecode_unroller::{unroll, UnrolledBytecode};
-<<<<<<< HEAD
+use super::circuit::BytecodeCircuit;
 #[cfg(feature = "poseidon-codehash")]
 use super::circuit::to_poseidon_hash::{
     ToHashBlockBytecodeCircuitConfigArgs, ToHashBlockCircuitConfig, HASHBLOCK_BYTES_IN_FIELD,
@@ -9,16 +9,6 @@
 use super::circuit::{BytecodeCircuit, BytecodeCircuitConfigArgs};
 #[cfg(feature = "poseidon-codehash")]
 use crate::table::PoseidonTable;
-use crate::table::{BytecodeTable, KeccakTable};
-use crate::util::{Challenges, SubCircuit, SubCircuitConfig};
-use eth_types::Field;
-use halo2_proofs::{
-    circuit::Layouter,
-    plonk::{ConstraintSystem, Error},
-};
-use halo2_proofs::{circuit::SimpleFloorPlanner, dev::MockProver, plonk::Circuit};
-use log::error;
-
 #[cfg(feature = "poseidon-codehash")]
 ///alias for circuit config
 pub type CircuitConfig<F> = ToHashBlockCircuitConfig<F, HASHBLOCK_BYTES_IN_FIELD>;
@@ -26,52 +16,19 @@
 ///alias for circuit config
 pub type CircuitConfig<F> = BytecodeCircuitConfig<F>;
 
-impl<F: Field> Circuit<F> for BytecodeCircuit<F> {
-    type Config = (CircuitConfig<F>, Challenges);
-    type FloorPlanner = SimpleFloorPlanner;
-
-    fn without_witnesses(&self) -> Self {
-        Self::default()
-    }
-
-    fn configure(meta: &mut ConstraintSystem<F>) -> Self::Config {
-        let bytecode_table = BytecodeTable::construct(meta);
-        let keccak_table = KeccakTable::construct(meta);
-        let challenges = Challenges::construct(meta);
         #[cfg(feature = "poseidon-codehash")]
         let poseidon_table = PoseidonTable::construct(meta);
-
-        let config = {
-            let challenges = challenges.exprs(meta);
-            let args = BytecodeCircuitConfigArgs {
-                bytecode_table,
-                keccak_table,
-                challenges,
-            };
-            #[cfg(feature = "poseidon-codehash")]
             let args = ToHashBlockBytecodeCircuitConfigArgs {
                 base_args: args,
                 poseidon_table,
             };
 
             CircuitConfig::new(meta, args)
-        };
 
-        (config, challenges)
-    }
+use eth_types::Field;
 
-    fn synthesize(
-        &self,
-        (config, challenges): Self::Config,
-        mut layouter: impl Layouter<F>,
-    ) -> Result<(), Error> {
-        let challenges = challenges.values(&layouter);
-
-        config.keccak_table.dev_load(
-            &mut layouter,
-            self.bytecodes.iter().map(|b| &b.bytes),
-            &challenges,
-        )?;
+use halo2_proofs::dev::MockProver;
+use log::error;
         #[cfg(feature = "poseidon-codehash")]
         config.poseidon_table.dev_load(
             &mut layouter,
@@ -79,18 +36,6 @@
             &challenges,
         )?;
 
-        self.synthesize_sub(&config, &challenges, &mut layouter)?;
-        Ok(())
-    }
-}
-=======
-use super::circuit::BytecodeCircuit;
-
-use eth_types::Field;
-
-use halo2_proofs::dev::MockProver;
-use log::error;
->>>>>>> f834e61e
 
 impl<F: Field> BytecodeCircuit<F> {
     /// Verify that the selected bytecode fulfills the circuit
