--- conflicted
+++ resolved
@@ -19,9 +19,6 @@
     param::PUSH_TABLE_WIDTH,
 };
 
-<<<<<<< HEAD
-#[cfg(any(feature = "test", test, feature = "test-circuits"))]
-use halo2_proofs::{circuit::SimpleFloorPlanner, plonk::Circuit};
 /// An extended circuit for binding with poseidon
 pub mod to_poseidon_hash;
 
@@ -32,20 +29,15 @@
 
 #[cfg(feature = "poseidon-codehash")]
 use super::circuit::to_poseidon_hash::{
-    ToHashBlockBytecodeCircuitConfigArgs, ToHashBlockCircuitConfig, HASHBLOCK_BYTES_IN_FIELD,
+    ToHashBlockCircuitConfig, HASHBLOCK_BYTES_IN_FIELD,
 };
 
-#[cfg(feature = "poseidon-codehash")]
-use crate::table::PoseidonTable;
 #[cfg(feature = "poseidon-codehash")]
 /// alias for circuit config
 pub type CircuitConfig<F> = ToHashBlockCircuitConfig<F, HASHBLOCK_BYTES_IN_FIELD>;
 #[cfg(not(feature = "poseidon-codehash"))]
 /// alias for circuit config
 pub type CircuitConfig<F> = BytecodeCircuitConfig<F>;
-
-=======
->>>>>>> 4e5e78a1
 #[derive(Clone, Debug)]
 /// Bytecode circuit configuration
 pub struct BytecodeCircuitConfig<F> {
@@ -856,311 +848,4 @@
         config.load_aux_tables(layouter)?;
         config.assign_internal(layouter, self.size, &self.bytecodes, challenges, true)
     }
-<<<<<<< HEAD
-}
-
-#[cfg(any(feature = "test", test, feature = "test-circuits"))]
-impl<F: Field> Circuit<F> for BytecodeCircuit<F> {
-    type Config = (CircuitConfig<F>, Challenges);
-    type FloorPlanner = SimpleFloorPlanner;
-
-    fn without_witnesses(&self) -> Self {
-        Self::default()
-    }
-
-    fn configure(meta: &mut ConstraintSystem<F>) -> Self::Config {
-        let bytecode_table = BytecodeTable::construct(meta);
-        let keccak_table = KeccakTable::construct(meta);
-        let challenges = Challenges::construct(meta);
-        #[cfg(feature = "poseidon-codehash")]
-        let poseidon_table = PoseidonTable::construct(meta);
-
-        let config = {
-            let challenges = challenges.exprs(meta);
-            let args = BytecodeCircuitConfigArgs {
-                bytecode_table,
-                keccak_table,
-                challenges,
-            };
-            #[cfg(feature = "poseidon-codehash")]
-            let args = ToHashBlockBytecodeCircuitConfigArgs {
-                base_args: args,
-                poseidon_table,
-            };
-
-            CircuitConfig::new(meta, args)
-        };
-
-        (config, challenges)
-    }
-
-    fn synthesize(
-        &self,
-        (config, challenges): Self::Config,
-        mut layouter: impl Layouter<F>,
-    ) -> Result<(), Error> {
-        let challenges = challenges.values(&layouter);
-
-        config.keccak_table.dev_load(
-            &mut layouter,
-            self.bytecodes.iter().map(|b| &b.bytes),
-            &challenges,
-        )?;
-        #[cfg(feature = "poseidon-codehash")]
-        config
-            .poseidon_table
-            .dev_load(&mut layouter, self.bytecodes.iter().map(|b| &b.bytes))?;
-        self.synthesize_sub(&config, &challenges, &mut layouter)?;
-        Ok(())
-    }
-}
-
-#[cfg(test)]
-mod tests {
-    use super::*;
-    use crate::{
-        bytecode_circuit::{
-            bytecode_unroller::{unroll, BytecodeRow},
-            dev::test_bytecode_circuit_unrolled,
-        },
-        util::is_push,
-    };
-    use bus_mapping::{evm::OpcodeId, state_db::CodeDB};
-    use eth_types::{Bytecode, ToWord, Word};
-    use halo2_proofs::halo2curves::bn256::Fr;
-
-    /// Verify unrolling code
-    #[test]
-    fn bytecode_unrolling() {
-        let k = 10;
-        let mut rows = vec![];
-        let mut bytecode = Bytecode::default();
-        // First add all non-push bytes, which should all be seen as code
-        for byte in 0u8..=255u8 {
-            if !is_push(byte) {
-                bytecode.write(byte, true);
-                rows.push(BytecodeRow {
-                    code_hash: Word::zero(),
-                    tag: Fr::from(BytecodeFieldTag::Byte as u64),
-                    index: Fr::from(rows.len() as u64),
-                    is_code: Fr::from(true as u64),
-                    value: Fr::from(byte as u64),
-                });
-            }
-        }
-        // Now add the different push ops
-        for n in 1..=32 {
-            let data_byte = OpcodeId::PUSH32.as_u8();
-            bytecode.push(
-                n,
-                Word::from_little_endian(&vec![data_byte; n as usize][..]),
-            );
-            rows.push(BytecodeRow {
-                code_hash: Word::zero(),
-                tag: Fr::from(BytecodeFieldTag::Byte as u64),
-                index: Fr::from(rows.len() as u64),
-                is_code: Fr::from(true as u64),
-                value: Fr::from(OpcodeId::PUSH1.as_u64() + ((n - 1) as u64)),
-            });
-            for _ in 0..n {
-                rows.push(BytecodeRow {
-                    code_hash: Word::zero(),
-                    tag: Fr::from(BytecodeFieldTag::Byte as u64),
-                    index: Fr::from(rows.len() as u64),
-                    is_code: Fr::from(false as u64),
-                    value: Fr::from(data_byte as u64),
-                });
-            }
-        }
-        // Set the code_hash of the complete bytecode in the rows
-        let code_hash = CodeDB::hash(&bytecode.to_vec()[..]).to_word();
-        for row in rows.iter_mut() {
-            row.code_hash = code_hash;
-        }
-        rows.insert(
-            0,
-            BytecodeRow {
-                code_hash,
-                tag: Fr::from(BytecodeFieldTag::Header as u64),
-                index: Fr::zero(),
-                is_code: Fr::zero(),
-                value: Fr::from(bytecode.to_vec().len() as u64),
-            },
-        );
-        // Unroll the bytecode
-        let unrolled = unroll(bytecode.to_vec());
-        // Check if the bytecode was unrolled correctly
-        assert_eq!(
-            UnrolledBytecode {
-                bytes: bytecode.to_vec(),
-                rows,
-            },
-            unrolled,
-        );
-        // Verify the unrolling in the circuit
-        test_bytecode_circuit_unrolled::<Fr>(k, vec![unrolled], true);
-    }
-
-    /// Tests a fully empty circuit
-    #[test]
-    fn bytecode_empty() {
-        let k = 9;
-        test_bytecode_circuit_unrolled::<Fr>(k, vec![unroll(vec![])], true);
-    }
-
-    #[test]
-    fn bytecode_simple() {
-        let k = 9;
-        let bytecodes = vec![unroll(vec![7u8]), unroll(vec![6u8]), unroll(vec![5u8])];
-        test_bytecode_circuit_unrolled::<Fr>(k, bytecodes, true);
-    }
-
-    /// Tests a fully full circuit
-    #[test]
-    fn bytecode_full() {
-        let k = 9;
-        test_bytecode_circuit_unrolled::<Fr>(k, vec![unroll(vec![7u8; 2usize.pow(k) - 8])], true);
-    }
-
-    #[test]
-    fn bytecode_last_row_with_byte() {
-        let k = 9;
-        // Last row must be a padding row, so we have one row less for actual bytecode
-        test_bytecode_circuit_unrolled::<Fr>(k, vec![unroll(vec![7u8; 2usize.pow(k) - 7])], false);
-    }
-
-    /// Tests a circuit with incomplete bytecode
-    #[test]
-    fn bytecode_incomplete() {
-        let k = 9;
-        test_bytecode_circuit_unrolled::<Fr>(k, vec![unroll(vec![7u8; 2usize.pow(k) + 1])], false);
-    }
-
-    /// Tests multiple bytecodes in a single circuit
-    #[test]
-    fn bytecode_push() {
-        let k = 9;
-        test_bytecode_circuit_unrolled::<Fr>(
-            k,
-            vec![
-                unroll(vec![]),
-                unroll(vec![OpcodeId::PUSH32.as_u8()]),
-                unroll(vec![OpcodeId::PUSH32.as_u8(), OpcodeId::ADD.as_u8()]),
-                unroll(vec![OpcodeId::ADD.as_u8(), OpcodeId::PUSH32.as_u8()]),
-                unroll(vec![
-                    OpcodeId::ADD.as_u8(),
-                    OpcodeId::PUSH32.as_u8(),
-                    OpcodeId::ADD.as_u8(),
-                ]),
-            ],
-            true,
-        );
-    }
-
-    /// Test invalid code_hash data
-    #[test]
-    fn bytecode_invalid_hash_data() {
-        let k = 9;
-        let bytecode = vec![8u8, 2, 3, 8, 9, 7, 128];
-        let unrolled = unroll(bytecode);
-        test_bytecode_circuit_unrolled::<Fr>(k, vec![unrolled.clone()], true);
-        // Change the code_hash on the first position (header row)
-        {
-            let mut invalid = unrolled;
-            invalid.rows[0].code_hash += Word::one();
-            log::trace!("bytecode_invalid_hash_data: Change the code_hash on the first position");
-            test_bytecode_circuit_unrolled::<Fr>(k, vec![invalid], false);
-        }
-        // TODO: other rows code_hash are ignored by the witness generation, to
-        // test other rows invalid code_hash, we would need to inject an evil
-        // witness.
-    }
-
-    /// Test invalid index
-    #[test]
-    #[ignore]
-    fn bytecode_invalid_index() {
-        let k = 9;
-        let bytecode = vec![8u8, 2, 3, 8, 9, 7, 128];
-        let unrolled = unroll(bytecode);
-        test_bytecode_circuit_unrolled::<Fr>(k, vec![unrolled.clone()], true);
-        // Start the index at 1
-        {
-            let mut invalid = unrolled.clone();
-            for row in invalid.rows.iter_mut() {
-                row.index += Fr::one();
-            }
-            test_bytecode_circuit_unrolled::<Fr>(k, vec![invalid], false);
-        }
-        // Don't increment an index once
-        {
-            let mut invalid = unrolled;
-            invalid.rows.last_mut().unwrap().index -= Fr::one();
-            test_bytecode_circuit_unrolled::<Fr>(k, vec![invalid], false);
-        }
-    }
-
-    /// Test invalid byte data
-    #[test]
-    fn bytecode_invalid_byte_data() {
-        let k = 9;
-        let bytecode = vec![8u8, 2, 3, 8, 9, 7, 128];
-        let unrolled = unroll(bytecode);
-        test_bytecode_circuit_unrolled::<Fr>(k, vec![unrolled.clone()], true);
-        // Change the first byte
-        {
-            let mut invalid = unrolled.clone();
-            invalid.rows[1].value = Fr::from(9u64);
-            test_bytecode_circuit_unrolled::<Fr>(k, vec![invalid], false);
-        }
-        // Change a byte on another position
-        {
-            let mut invalid = unrolled.clone();
-            invalid.rows[5].value = Fr::from(6u64);
-            test_bytecode_circuit_unrolled::<Fr>(k, vec![invalid], false);
-        }
-        // Set a byte value out of range
-        {
-            let mut invalid = unrolled;
-            invalid.rows[3].value = Fr::from(256u64);
-            test_bytecode_circuit_unrolled::<Fr>(k, vec![invalid], false);
-        }
-    }
-
-    /// Test invalid is_code data
-    #[test]
-    fn bytecode_invalid_is_code() {
-        let k = 9;
-        let bytecode = vec![
-            OpcodeId::ADD.as_u8(),
-            OpcodeId::PUSH1.as_u8(),
-            OpcodeId::PUSH1.as_u8(),
-            OpcodeId::SUB.as_u8(),
-            OpcodeId::PUSH7.as_u8(),
-            OpcodeId::ADD.as_u8(),
-            OpcodeId::PUSH6.as_u8(),
-        ];
-        let unrolled = unroll(bytecode);
-        test_bytecode_circuit_unrolled::<Fr>(k, vec![unrolled.clone()], true);
-        // Mark the 3rd byte as code (is push data from the first PUSH1)
-        {
-            let mut invalid = unrolled.clone();
-            invalid.rows[3].is_code = Fr::one();
-            test_bytecode_circuit_unrolled::<Fr>(k, vec![invalid], false);
-        }
-        // Mark the 4rd byte as data (is code)
-        {
-            let mut invalid = unrolled.clone();
-            invalid.rows[4].is_code = Fr::zero();
-            test_bytecode_circuit_unrolled::<Fr>(k, vec![invalid], false);
-        }
-        // Mark the 7th byte as code (is data for the PUSH7)
-        {
-            let mut invalid = unrolled;
-            invalid.rows[7].is_code = Fr::one();
-            test_bytecode_circuit_unrolled::<Fr>(k, vec![invalid], false);
-        }
-    }
-=======
->>>>>>> 4e5e78a1
 }