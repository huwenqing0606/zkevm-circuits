--- conflicted
+++ resolved
@@ -163,27 +163,14 @@
         F: Field,
         const MAX_TXS: usize,
         const MAX_CALLDATA: usize,
-<<<<<<< HEAD
         const MAX_INNER_BLOCKS: usize,
         const MAX_RWS: usize,
-    > SuperCircuit<F, MAX_TXS, MAX_CALLDATA, MAX_INNER_BLOCKS, MAX_RWS>
-{
-    /// Return the number of rows required to verify a given block
-    pub fn get_num_rows_required(block: &Block<F>) -> usize {
-        let num_rows_evm_circuit = {
-            let mut cs = ConstraintSystem::default();
-            let config = Self::configure(&mut cs);
-            config.0.evm_circuit.get_num_rows_required(block)
-        };
-=======
-        const MAX_RWS: usize,
         const MAX_COPY_ROWS: usize,
-    > SuperCircuit<F, MAX_TXS, MAX_CALLDATA, MAX_RWS, MAX_COPY_ROWS>
+    > SuperCircuit<F, MAX_TXS, MAX_CALLDATA, MAX_INNER_BLOCKS, MAX_RWS, MAX_COPY_ROWS>
 {
     /// Return the number of rows required to verify a given block
     pub fn get_num_rows_required(block: &Block<F>) -> usize {
         let num_rows_evm_circuit = EvmCircuit::<F>::get_num_rows_required(block);
->>>>>>> 82e4c9ab
         let num_rows_tx_circuit = TxCircuitConfig::<F>::get_num_rows_required(MAX_TXS);
         log::debug!(
             "num_rows_evm_circuit {}, num_rows_tx_circuit {}",
@@ -200,15 +187,10 @@
         F: Field,
         const MAX_TXS: usize,
         const MAX_CALLDATA: usize,
-<<<<<<< HEAD
         const MAX_INNER_BLOCKS: usize,
         const MAX_RWS: usize,
-    > Circuit<F> for SuperCircuit<F, MAX_TXS, MAX_CALLDATA, MAX_INNER_BLOCKS, MAX_RWS>
-=======
-        const MAX_RWS: usize,
         const MAX_COPY_ROWS: usize,
-    > Circuit<F> for SuperCircuit<F, MAX_TXS, MAX_CALLDATA, MAX_RWS, MAX_COPY_ROWS>
->>>>>>> 82e4c9ab
+    > Circuit<F> for SuperCircuit<F, MAX_TXS, MAX_CALLDATA, MAX_INNER_BLOCKS, MAX_RWS, MAX_COPY_ROWS>
 {
     type Config = (
         SuperCircuitConfig<F, MAX_TXS, MAX_CALLDATA, MAX_INNER_BLOCKS, MAX_RWS>,
@@ -498,15 +480,10 @@
         F: Field,
         const MAX_TXS: usize,
         const MAX_CALLDATA: usize,
-<<<<<<< HEAD
         const MAX_INNER_BLOCKS: usize,
         const MAX_RWS: usize,
-    > SuperCircuit<F, MAX_TXS, MAX_CALLDATA, MAX_INNER_BLOCKS, MAX_RWS>
-=======
-        const MAX_RWS: usize,
         const MAX_COPY_ROWS: usize,
-    > SuperCircuit<F, MAX_TXS, MAX_CALLDATA, MAX_RWS, MAX_COPY_ROWS>
->>>>>>> 82e4c9ab
+    > SuperCircuit<F, MAX_TXS, MAX_CALLDATA, MAX_INNER_BLOCKS, MAX_RWS, MAX_COPY_ROWS>
 {
     /// From the witness data, generate a SuperCircuit instance with all of the
     /// sub-circuits filled with their corresponding witnesses.
@@ -574,14 +551,10 @@
         let keccak_circuit = KeccakCircuit::new_from_block(&block);
         let rlp_circuit = RlpCircuit::new_from_block(&block);
 
-<<<<<<< HEAD
         #[cfg(feature = "zktrie")]
         let mpt_circuit = MptCircuit::new_from_block(&block);
 
-        let circuit = SuperCircuit::<_, MAX_TXS, MAX_CALLDATA, MAX_INNER_BLOCKS, MAX_RWS> {
-=======
-        let circuit = SuperCircuit::<_, MAX_TXS, MAX_CALLDATA, MAX_RWS, MAX_COPY_ROWS> {
->>>>>>> 82e4c9ab
+        let circuit = SuperCircuit::<_, MAX_TXS, MAX_CALLDATA, MAX_INNER_BLOCKS, MAX_RWS, MAX_COPY_ROWS> {
             evm_circuit,
             state_circuit,
             tx_circuit,
@@ -668,11 +641,7 @@
     #[test]
     fn super_circuit_degree() {
         let mut cs = ConstraintSystem::<Fr>::default();
-<<<<<<< HEAD
-        SuperCircuit::<_, 1, 32, 64, 256>::configure(&mut cs);
-=======
-        SuperCircuit::<_, 1, 32, 256, 32>::configure(&mut cs);
->>>>>>> 82e4c9ab
+        SuperCircuit::<_, 1, 32, 64, 256, 32>::configure(&mut cs);
         log::info!("super circuit degree: {}", cs.degree());
         log::info!("super circuit minimum_rows: {}", cs.minimum_rows());
         assert!(cs.degree() <= 9);
@@ -681,22 +650,14 @@
     fn test_super_circuit<
         const MAX_TXS: usize,
         const MAX_CALLDATA: usize,
-<<<<<<< HEAD
         const MAX_INNER_BLOCKS: usize,
         const MAX_RWS: usize,
-=======
-        const MAX_RWS: usize,
         const MAX_COPY_ROWS: usize,
->>>>>>> 82e4c9ab
     >(
         block: GethData,
     ) {
         let (k, circuit, instance, _) =
-<<<<<<< HEAD
-            SuperCircuit::<Fr, MAX_TXS, MAX_CALLDATA, MAX_INNER_BLOCKS, MAX_RWS>::build(block)
-=======
-            SuperCircuit::<Fr, MAX_TXS, MAX_CALLDATA, MAX_RWS, MAX_COPY_ROWS>::build(block)
->>>>>>> 82e4c9ab
+            SuperCircuit::<Fr, MAX_TXS, MAX_CALLDATA, MAX_INNER_BLOCKS, MAX_RWS, MAX_COPY_ROWS:build(block)
                 .unwrap();
         let prover = MockProver::run(k, &circuit, instance).unwrap();
         let res = prover.verify_par();
@@ -849,12 +810,8 @@
         const MAX_CALLDATA: usize = 32;
         const MAX_INNER_BLOCKS: usize = 1;
         const MAX_RWS: usize = 256;
-<<<<<<< HEAD
-        test_super_circuit::<MAX_TXS, MAX_CALLDATA, MAX_INNER_BLOCKS, MAX_RWS>(block);
-=======
         const MAX_COPY_ROWS: usize = 256;
-        test_super_circuit::<MAX_TXS, MAX_CALLDATA, MAX_RWS, MAX_COPY_ROWS>(block);
->>>>>>> 82e4c9ab
+        test_super_circuit::<MAX_TXS, MAX_CALLDATA, MAX_INNER_BLOCKS, MAX_RWS, MAX_COPY_ROWS>(block);
     }
 
     #[ignore]
@@ -876,7 +833,8 @@
         const MAX_CALLDATA: usize = 32;
         const MAX_INNER_BLOCKS: usize = 1;
         const MAX_RWS: usize = 256;
-        test_super_circuit::<MAX_TXS, MAX_CALLDATA, MAX_INNER_BLOCKS, MAX_RWS>(block);
+        const MAX_COPY_ROWS: usize = 256;
+        test_super_circuit::<MAX_TXS, MAX_CALLDATA, MAX_INNER_BLOCKS, MAX_RWS, MAX_COPY_ROWS>(block);
     }
     #[ignore]
     #[test]
@@ -886,12 +844,7 @@
         const MAX_CALLDATA: usize = 320;
         const MAX_INNER_BLOCKS: usize = 1;
         const MAX_RWS: usize = 256;
-<<<<<<< HEAD
         test_super_circuit::<MAX_TXS, MAX_CALLDATA, MAX_INNER_BLOCKS, MAX_RWS>(block);
-=======
-        const MAX_COPY_ROWS: usize = 256;
-        test_super_circuit::<MAX_TXS, MAX_CALLDATA, MAX_RWS, MAX_COPY_ROWS>(block);
->>>>>>> 82e4c9ab
     }
     #[ignore]
     #[test]
@@ -901,11 +854,7 @@
         const MAX_CALLDATA: usize = 32;
         const MAX_INNER_BLOCKS: usize = 1;
         const MAX_RWS: usize = 256;
-<<<<<<< HEAD
-        test_super_circuit::<MAX_TXS, MAX_CALLDATA, MAX_INNER_BLOCKS, MAX_RWS>(block);
-=======
         const MAX_COPY_ROWS: usize = 256;
-        test_super_circuit::<MAX_TXS, MAX_CALLDATA, MAX_RWS, MAX_COPY_ROWS>(block);
->>>>>>> 82e4c9ab
+        test_super_circuit::<MAX_TXS, MAX_CALLDATA, MAX_INNER_BLOCKS, MAX_RWS, MAX_COPY_ROWS>(block);
     }
 }